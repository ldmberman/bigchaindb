--- conflicted
+++ resolved
@@ -83,11 +83,8 @@
     'aiohttp~=2.0',
     'python-rapidjson-schema==0.1.1',
     'statsd==3.2.1',
-<<<<<<< HEAD
     'abci~=0.3.0',
-=======
     'yarl>=0.11,<1.0',
->>>>>>> 9bed8f36
 ]
 
 setup(
