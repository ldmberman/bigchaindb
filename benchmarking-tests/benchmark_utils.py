import multiprocessing as mp
import uuid
import argparse
import csv
import time
import logging
import rethinkdb as r

from bigchaindb.common.transaction import Transaction

from bigchaindb import Bigchain
from bigchaindb.utils import ProcessGroup
from bigchaindb.commands import utils


SIZE_OF_FILLER = {'minimal': 0,
                  'small': 10**3,
                  'medium': 10**4,
                  'large': 10**5}


logging.basicConfig(level=logging.INFO)
logger = logging.getLogger(__name__)


def create_write_transaction(tx_left, payload_filler):
    b = Bigchain()
    payload_dict = {}
    if payload_filler:
        payload_dict['filler'] = payload_filler
    while tx_left > 0:
        # Include a random uuid string in the payload
        # to prevent duplicate transactions
        # (i.e. transactions with the same hash)
        payload_dict['msg'] = str(uuid.uuid4())
        tx = Transaction.create([b.me], [b.me], payload=payload_dict)
        tx = tx.sign([b.me_private])
        b.write_transaction(tx)
        tx_left -= 1


def run_add_backlog(args):
    tx_left = args.num_transactions // mp.cpu_count()
    payload_filler = 'x' * SIZE_OF_FILLER[args.payload_size]
    workers = ProcessGroup(target=create_write_transaction,
                           args=(tx_left, payload_filler))
    workers.start()


def run_gather_metrics(args):
    # setup a rethinkdb connection
    conn = r.connect(args.bigchaindb_host, 28015, 'bigchain')

    # setup csv writer
    csv_file = open(args.csvfile, 'w')
    csv_writer = csv.writer(csv_file)

    # query for the number of transactions on the backlog
    num_transactions = r.table('backlog').count().run(conn)
    num_transactions_received = 0
    initial_time = None
    logger.info('Starting gathering metrics.')
    logger.info('{} transasctions in the backlog'.format(num_transactions))
    logger.info('This process should exit automatically. '
                'If this does not happen you can exit at any time using Ctrl-C '
                'saving all the metrics gathered up to this point.')

    logger.info('\t{:<20} {:<20} {:<20} {:<20}'.format(
        'timestamp',
        'tx in block',
        'tx/s',
        '% complete'
    ))

    # listen to the changefeed
    try:
        for change in r.table('bigchain').changes().run(conn):
            # check only for new blocks
            if change['old_val'] is None:
                block_num_transactions = len(
                    change['new_val']['block']['transactions']
                )
                time_now = time.time()
                csv_writer.writerow(
                    [str(time_now), str(block_num_transactions)]
                )

                # log statistics
                if initial_time is None:
                    initial_time = time_now

                num_transactions_received += block_num_transactions
                elapsed_time = time_now - initial_time
                percent_complete = round(
                    (num_transactions_received / num_transactions) * 100
                )

                if elapsed_time != 0:
                    transactions_per_second = round(
                        num_transactions_received / elapsed_time
                    )
                else:
                    transactions_per_second = float('nan')

                logger.info('\t{:<20} {:<20} {:<20} {:<20}'.format(
                    time_now,
                    block_num_transactions,
                    transactions_per_second,
                    percent_complete
                ))

                if (num_transactions - num_transactions_received) == 0:
                    break
    except KeyboardInterrupt:
        logger.info('Interrupted. Exiting early...')
    finally:
        # close files
        csv_file.close()


def main():
    parser = argparse.ArgumentParser(description='BigchainDB benchmarking utils')
    subparsers = parser.add_subparsers(title='Commands', dest='command')

    # add transactions to backlog
    backlog_parser = subparsers.add_parser('add-backlog',
                                           help='Add transactions to the backlog')
    backlog_parser.add_argument('num_transactions',
                                metavar='num_transactions',
                                type=int, default=0,
                                help='Number of transactions to add to the backlog')
    backlog_parser.add_argument('-s', '--payload-size',
                                choices=SIZE_OF_FILLER.keys(),
                                default='minimal',
                                help='Payload size')

<<<<<<< HEAD
    # set statsd host
    statsd_parser = subparsers.add_parser('set-statsd-host',
                                          help='Set statsd host')
    statsd_parser.add_argument('statsd_host',
                               metavar='statsd_host',
                               default='localhost',
                               help='Hostname of the statsd server')

=======
>>>>>>> c728a9cd
    # metrics
    metrics_parser = subparsers.add_parser('gather-metrics',
                                           help='Gather metrics to a csv file')

    metrics_parser.add_argument('-b', '--bigchaindb-host',
                                required=True,
                                help=('Bigchaindb node hostname to connect '
                                      'to gather cluster metrics'))

    metrics_parser.add_argument('-c', '--csvfile',
                                required=True,
                                help='Filename to save the metrics')

    utils.start(parser, globals())


if __name__ == '__main__':
    main()<|MERGE_RESOLUTION|>--- conflicted
+++ resolved
@@ -134,17 +134,6 @@
                                 default='minimal',
                                 help='Payload size')
 
-<<<<<<< HEAD
-    # set statsd host
-    statsd_parser = subparsers.add_parser('set-statsd-host',
-                                          help='Set statsd host')
-    statsd_parser.add_argument('statsd_host',
-                               metavar='statsd_host',
-                               default='localhost',
-                               help='Hostname of the statsd server')
-
-=======
->>>>>>> c728a9cd
     # metrics
     metrics_parser = subparsers.add_parser('gather-metrics',
                                            help='Gather metrics to a csv file')
