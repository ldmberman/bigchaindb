# Introduction

This is the documentation for BigchainDB Server, the BigchainDB software that one runs on servers (but not on clients).

If you want to use BigchainDB Server, then you should first understand what BigchainDB is, plus some of the specialized BigchaindB terminology. You can read about that in [the overall BigchainDB project documentation](https://docs.bigchaindb.com/en/latest/index.html).

Note that there are a few kinds of nodes:

- A **dev/test node** is a node created by a developer working on BigchainDB Server, e.g. for testing new or changed code. A dev/test node is typically run on the developer's local machine.

- A **bare-bones node** is a node deployed in the cloud, either as part of a testing cluster or as a starting point before upgrading the node to be production-ready.

- A **production node** is a node that is part of a consortium's BigchainDB cluster. A production node has the most components and requirements.


## Setup Instructions for Various Cases

* [Quickstart](quickstart.html)
* [Set up a local BigchainDB node for development, experimenting and testing](dev-and-test/index.html)
* [Set up and run a BigchainDB cluster](clusters.html)

<<<<<<< HEAD
There are some old RethinkDB-based deployment instructions as well:

* [Deploy a RethinkDB-based testing cluster on AWS](appendices/aws-testing-cluster.html)

Instructions for setting up a client will be provided once there's a public test net.

=======
>>>>>>> 1ac112b4

## Can I Help?

Yes! BigchainDB is an open-source project; we welcome contributions of all kinds. If you want to request a feature, file a bug report, make a pull request, or help in some other way, please see [the CONTRIBUTING.md file](https://github.com/bigchaindb/bigchaindb/blob/master/CONTRIBUTING.md).<|MERGE_RESOLUTION|>--- conflicted
+++ resolved
@@ -19,15 +19,6 @@
 * [Set up a local BigchainDB node for development, experimenting and testing](dev-and-test/index.html)
 * [Set up and run a BigchainDB cluster](clusters.html)
 
-<<<<<<< HEAD
-There are some old RethinkDB-based deployment instructions as well:
-
-* [Deploy a RethinkDB-based testing cluster on AWS](appendices/aws-testing-cluster.html)
-
-Instructions for setting up a client will be provided once there's a public test net.
-
-=======
->>>>>>> 1ac112b4
 
 ## Can I Help?
 
