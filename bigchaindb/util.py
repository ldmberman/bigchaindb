import copy
import time
import contextlib
import threading
import queue
import multiprocessing as mp
from datetime import datetime

import rapidjson

import cryptoconditions as cc
from cryptoconditions.exceptions import ParsingError

import bigchaindb
from bigchaindb import exceptions
from bigchaindb import crypto


class ProcessGroup(object):

    def __init__(self, concurrency=None, group=None, target=None, name=None,
                 args=None, kwargs=None, daemon=None):
        self.concurrency = concurrency or mp.cpu_count()
        self.group = group
        self.target = target
        self.name = name
        self.args = args or ()
        self.kwargs = kwargs or {}
        self.daemon = daemon
        self.processes = []

    def start(self):
        for i in range(self.concurrency):
            proc = mp.Process(group=self.group, target=self.target,
                              name=self.name, args=self.args,
                              kwargs=self.kwargs, daemon=self.daemon)
            proc.start()
            self.processes.append(proc)


# Inspired by:
# - http://stackoverflow.com/a/24741694/597097
def pool(builder, size, timeout=None):
    """Create a pool that imposes a limit on the number of stored
    instances.

    Args:
        builder: a function to build an instance.
        size: the size of the pool.
        timeout(Optional[float]): the seconds to wait before raising
            a ``queue.Empty`` exception if no instances are available
            within that time.
    Raises:
        If ``timeout`` is defined but the request is taking longer
        than the specified time, the context manager will raise
        a ``queue.Empty`` exception.

    Returns:
        A context manager that can be used with the ``with``
        statement.

    """

    lock = threading.Lock()
    local_pool = queue.Queue()
    current_size = 0

    @contextlib.contextmanager
    def pooled():
        nonlocal current_size
        instance = None

        # If we still have free slots, then we have room to create new
        # instances.
        if current_size < size:
            with lock:
                # We need to check again if we have slots available, since
                # the situation might be different after acquiring the lock
                if current_size < size:
                    current_size += 1
                    instance = builder()

        # Watchout: current_size can be equal to size if the previous part of
        # the function has been executed, that's why we need to check if the
        # instance is None.
        if instance is None:
            instance = local_pool.get(timeout=timeout)

        yield instance

        local_pool.put(instance)

    return pooled


def serialize(data):
    """Serialize a dict into a JSON formatted string.

    This function enforces rules like the separator and order of keys. This ensures that all dicts
    are serialized in the same way.

    This is specially important for hashing data. We need to make sure that everyone serializes their data
    in the same way so that we do not have hash mismatches for the same structure due to serialization
    differences.

    Args:
        data (dict): dict to serialize

    Returns:
        str: JSON formatted string

    """
    return rapidjson.dumps(data, skipkeys=False, ensure_ascii=False, sort_keys=True)


def deserialize(data):
    """Deserialize a JSON formatted string into a dict.

    Args:
        data (str): JSON formatted string.

    Returns:
        dict: dict resulting from the serialization of a JSON formatted string.
    """

    return rapidjson.loads(data)


def timestamp():
    """Calculate a UTC timestamp with microsecond precision.

    Returns:
        str: UTC timestamp.

    """
    dt = datetime.utcnow()
    return "{0:.6f}".format(time.mktime(dt.timetuple()) + dt.microsecond / 1e6)


# TODO: Consider remove the operation (if there are no inputs CREATE else TRANSFER)
def create_tx(current_owners, new_owners, inputs, operation, payload=None):
    """Create a new transaction

    A transaction in the bigchain is a transfer of a digital asset between two entities represented
    by public keys.

    Currently the bigchain supports two types of operations:

        `CREATE` - Only federation nodes are allowed to use this operation. In a create operation
        a federation node creates a digital asset in the bigchain and assigns that asset to a public
        key. The owner of the private key can then decided to transfer this digital asset by using the
        `transaction id` of the transaction as an input in a `TRANSFER` transaction.

        `TRANSFER` - A transfer operation allows for a transfer of the digital assets between entities.

    Args:
        current_owners (list): base58 encoded public key of the current owners of the asset.
        new_owners (list): base58 encoded public key of the new owners of the digital asset.
        inputs (list): id of the transaction to use as input.
        operation (str): Either `CREATE` or `TRANSFER` operation.
        payload (Optional[dict]): dictionary with information about asset.

    Returns:
        dict: unsigned transaction.


    Raises:
        TypeError: if the optional ``payload`` argument is not a ``dict``.

    Reference:
        {
            "id": "<sha3 hash>",
            "version": "transaction version number",
            "transaction": {
                "fulfillments": [
                        {
                            "current_owners": ["list of <pub-keys>"],
                            "input": {
                                "txid": "<sha3 hash>",
                                "cid": "condition index"
                            },
                            "fulfillment": "fulfillement of condition cid",
                            "fid": "fulfillment index"
                        }
                    ],
                "conditions": [
                        {
                            "new_owners": ["list of <pub-keys>"],
                            "condition": "condition to be met",
                            "cid": "condition index (1-to-1 mapping with fid)"
                        }
                    ],
                "operation": "<string>",
                "timestamp": "<timestamp from client>",
                "data": {
                    "hash": "<SHA3-256 hash hexdigest of payload>",
                    "payload": {
                        "title": "The Winds of Plast",
                        "creator": "Johnathan Plunkett",
                        "IPFS_key": "QmfQ5QAjvg4GtA3wg3adpnDJug8ktA1BxurVqBD8rtgVjP"
                    }
                }
            },
        }
    """
    # validate arguments (owners and inputs should be lists or None)

    # The None case appears on fulfilling a hashlock
    if current_owners is None:
        current_owners = []
    if not isinstance(current_owners, list):
        current_owners = [current_owners]

    # The None case appears on assigning a hashlock
    if new_owners is None:
        new_owners = []
    if not isinstance(new_owners, list):
        new_owners = [new_owners]

    if not isinstance(inputs, list):
        inputs = [inputs]

    # handle payload
    data = None
    if payload is not None:
        if isinstance(payload, dict):
            hash_payload = crypto.hash_data(serialize(payload))
            data = {
                'hash': hash_payload,
                'payload': payload
            }
        else:
            raise TypeError('`payload` must be an dict instance')

    # handle inputs
    fulfillments = []

    # transfer
    if inputs:
        for fid, tx_input in enumerate(inputs):
            fulfillments.append({
                'current_owners': current_owners,
                'input': tx_input,
                'fulfillment': None,
                'fid': fid
            })
    # create
    else:
        fulfillments.append({
            'current_owners': current_owners,
            'input': None,
            'fulfillment': None,
            'fid': 0
        })

    # handle outputs
    conditions = []
    for fulfillment in fulfillments:

        # threshold condition
        if len(new_owners) > 1:
            condition = cc.ThresholdSha256Fulfillment(threshold=len(new_owners))
            for new_owner in new_owners:
                condition.add_subfulfillment(cc.Ed25519Fulfillment(public_key=new_owner))

        # simple signature condition
        elif len(new_owners) == 1:
            condition = cc.Ed25519Fulfillment(public_key=new_owners[0])

        # to be added later (hashlock conditions)
        else:
            condition = None

        if condition:
            conditions.append({
                'new_owners': new_owners,
                'condition': {
<<<<<<< HEAD
                    'details': rapidjson.loads(condition.serialize_json()),
                    'uri': condition.condition.serialize_uri()
=======
                    'details': json.loads(condition.serialize_json()),
                    'uri': condition.condition_uri
>>>>>>> b1101747
                },
                'cid': fulfillment['fid']
            })

    tx = {
        'fulfillments': fulfillments,
        'conditions': conditions,
        'operation': operation,
        'timestamp': timestamp(),
        'data': data
    }

    # serialize and convert to bytes
    tx_hash = get_hash_data(tx)

    # create the transaction
    transaction = {
        'id': tx_hash,
        'version': 1,
        'transaction': tx
    }

    return transaction


def sign_tx(transaction, signing_keys):
    """Sign a transaction

    A transaction signed with the `current_owner` corresponding private key.

    Args:
        transaction (dict): transaction to sign.
        signing_keys (list): list of base58 encoded private keys to create the fulfillments of the transaction.

    Returns:
        dict: transaction with the `fulfillment` fields populated.

    """
    # validate sk
    if not isinstance(signing_keys, list):
        signing_keys = [signing_keys]

    # create a mapping between sk and vk so that we can match the private key to the current_owners
    key_pairs = {}
    for sk in signing_keys:
        signing_key = crypto.SigningKey(sk)
        vk = signing_key.get_verifying_key().to_ascii().decode()
        key_pairs[vk] = signing_key

    tx = copy.deepcopy(transaction)

    for fulfillment in tx['transaction']['fulfillments']:
        fulfillment_message = get_fulfillment_message(transaction, fulfillment)
        # TODO: avoid instantiation, pass as argument!
        bigchain = bigchaindb.Bigchain()
        input_condition = get_input_condition(bigchain, fulfillment)
        parsed_fulfillment = cc.Fulfillment.from_json(input_condition['condition']['details'])
        # for the case in which the type of fulfillment is not covered by this method
        parsed_fulfillment_signed = parsed_fulfillment

        # single current owner
        if isinstance(parsed_fulfillment, cc.Ed25519Fulfillment):
            parsed_fulfillment_signed = fulfill_simple_signature_fulfillment(fulfillment,
                                                                             parsed_fulfillment,
                                                                             fulfillment_message,
                                                                             key_pairs)
        # multiple current owners
        elif isinstance(parsed_fulfillment, cc.ThresholdSha256Fulfillment):
            parsed_fulfillment_signed = fulfill_threshold_signature_fulfillment(fulfillment,
                                                                                parsed_fulfillment,
                                                                                fulfillment_message,
                                                                                key_pairs)

        signed_fulfillment = parsed_fulfillment_signed.serialize_uri()
        fulfillment.update({'fulfillment': signed_fulfillment})

    return tx


def fulfill_simple_signature_fulfillment(fulfillment, parsed_fulfillment, fulfillment_message, key_pairs):
    """Fulfill a cryptoconditions.Ed25519Fulfillment

        Args:
            fulfillment (dict): BigchainDB fulfillment to fulfill.
            parsed_fulfillment (cryptoconditions.Ed25519Fulfillment): cryptoconditions.Ed25519Fulfillment instance.
            fulfillment_message (dict): message to sign.
            key_pairs (dict): dictionary of (public_key, private_key) pairs.

        Returns:
            object: fulfilled cryptoconditions.Ed25519Fulfillment

        """
    current_owner = fulfillment['current_owners'][0]

    try:
        parsed_fulfillment.sign(serialize(fulfillment_message), key_pairs[current_owner])
    except KeyError:
        raise exceptions.KeypairMismatchException('Public key {} is not a pair to any of the private keys'
                                                  .format(current_owner))

    return parsed_fulfillment


def fulfill_threshold_signature_fulfillment(fulfillment, parsed_fulfillment, fulfillment_message, key_pairs):
    """Fulfill a cryptoconditions.ThresholdSha256Fulfillment

        Args:
            fulfillment (dict): BigchainDB fulfillment to fulfill.
            parsed_fulfillment (cryptoconditions.ThresholdSha256Fulfillment): cryptoconditions.ThresholdSha256Fulfillment instance.
            fulfillment_message (dict): message to sign.
            key_pairs (dict): dictionary of (public_key, private_key) pairs.

        Returns:
            object: fulfilled cryptoconditions.ThresholdSha256Fulfillment

        """
    parsed_fulfillment_copy = copy.deepcopy(parsed_fulfillment)
    parsed_fulfillment.subconditions = []

    for current_owner in fulfillment['current_owners']:
        try:
            subfulfillment = parsed_fulfillment_copy.get_subcondition_from_vk(current_owner)[0]
        except IndexError:
            exceptions.KeypairMismatchException('Public key {} cannot be found in the fulfillment'
                                                .format(current_owner))
        try:
            subfulfillment.sign(serialize(fulfillment_message), key_pairs[current_owner])
        except KeyError:
            raise exceptions.KeypairMismatchException('Public key {} is not a pair to any of the private keys'
                                                      .format(current_owner))
        parsed_fulfillment.add_subfulfillment(subfulfillment)

    return parsed_fulfillment


def create_and_sign_tx(private_key, current_owner, new_owner, tx_input, operation='TRANSFER', payload=None):
    tx = create_tx(current_owner, new_owner, tx_input, operation, payload)
    return sign_tx(tx, private_key)


def check_hash_and_signature(transaction):
    # Check hash of the transaction
    calculated_hash = get_hash_data(transaction)
    if calculated_hash != transaction['id']:
        raise exceptions.InvalidHash()

    # Check signature
    if not validate_fulfillments(transaction):
        raise exceptions.InvalidSignature()


def validate_fulfillments(signed_transaction):
    """Verify the signature of a transaction

    A valid transaction should have been signed `current_owner` corresponding private key.

    Args:
        signed_transaction (dict): a transaction with the `signature` included.

    Returns:
        bool: True if the signature is correct, False otherwise.
    """
    for fulfillment in signed_transaction['transaction']['fulfillments']:
        fulfillment_message = get_fulfillment_message(signed_transaction, fulfillment)
        try:
            parsed_fulfillment = cc.Fulfillment.from_uri(fulfillment['fulfillment'])
        except (TypeError, ValueError, ParsingError):
            return False

        # TODO: might already break on a False here
        is_valid = parsed_fulfillment.validate(serialize(fulfillment_message))

        # if transaction has an input (i.e. not a `CREATE` transaction)
        # TODO: avoid instantiation, pass as argument!
        bigchain = bigchaindb.Bigchain()
        input_condition = get_input_condition(bigchain, fulfillment)
        is_valid = is_valid and parsed_fulfillment.condition_uri == input_condition['condition']['uri']

        if not is_valid:
            return False

    return True


def get_fulfillment_message(transaction, fulfillment, serialized=False):
    """Get the fulfillment message for signing a specific fulfillment in a transaction

    Args:
        transaction (dict): a transaction
        fulfillment (dict): a specific fulfillment (for a condition index) within the transaction
        serialized (Optional[bool]): False returns a dict, True returns a serialized string

    Returns:
        str|dict: fulfillment message
    """
    # data to sign contains common transaction data
    fulfillment_message = {
        'operation': transaction['transaction']['operation'],
        'timestamp': transaction['transaction']['timestamp'],
        'data': transaction['transaction']['data'],
        'version': transaction['version'],
        'id': transaction['id']
    }
    # and the condition which needs to be retrieved from the output of a previous transaction
    # or created on the fly it this is a `CREATE` transaction
    fulfillment_message.update({
        'fulfillment': copy.deepcopy(fulfillment),
        'condition': transaction['transaction']['conditions'][fulfillment['fid']]
    })

    # remove any fulfillment, as a fulfillment cannot sign itself
    fulfillment_message['fulfillment']['fulfillment'] = None

    if serialized:
        return serialize(fulfillment_message)
    return fulfillment_message


def get_input_condition(bigchain, fulfillment):
    """

    Args:
        bigchain:
        fulfillment:
    Returns:
    """
    input_tx = fulfillment['input']
    # if `TRANSFER` transaction
    if input_tx:
        # get previous condition
        previous_tx = bigchain.get_transaction(input_tx['txid'])
        conditions = sorted(previous_tx['transaction']['conditions'], key=lambda d: d['cid'])
        return conditions[input_tx['cid']]

    # if `CREATE` transaction
    # there is no previous transaction so we need to create one on the fly
    else:
<<<<<<< HEAD
        current_owner = transaction['transaction']['fulfillments'][0]['current_owners'][0]
        condition = rapidjson.loads(cc.Ed25519Fulfillment(public_key=current_owner).serialize_json())
        fulfillment_message['condition'] = {'condition': {'details': condition}}
    if serialized:
        return serialize(fulfillment_message)
    return fulfillment_message
=======
        current_owner = fulfillment['current_owners'][0]
        condition = cc.Ed25519Fulfillment(public_key=current_owner)

        return {
            'condition': {
                'details': json.loads(condition.serialize_json()),
                'uri': condition.condition_uri
            }
        }
>>>>>>> b1101747


def get_hash_data(transaction):
    """ Get the hashed data that (should) correspond to the `transaction['id']`

    Args:
        transaction (dict): the transaction to be hashed

    Returns:
        str: the hash of the transaction
    """
    tx = copy.deepcopy(transaction)
    if 'transaction' in tx:
        tx = tx['transaction']

    # remove the fulfillment messages (signatures)
    for fulfillment in tx['fulfillments']:
        fulfillment['fulfillment'] = None

    return crypto.hash_data(serialize(tx))


def transform_create(tx):
    """Change the owner and signature for a ``CREATE`` transaction created by a node"""

    # XXX: the next instruction opens a new connection to the DB, consider using a singleton or a global
    #      if you need a Bigchain instance.
    b = bigchaindb.Bigchain()
    transaction = tx['transaction']
    payload = None
    if transaction['data'] and 'payload' in transaction['data']:
        payload = transaction['data']['payload']
    new_tx = create_tx(b.me, transaction['fulfillments'][0]['current_owners'], None, 'CREATE', payload=payload)
    return new_tx
<|MERGE_RESOLUTION|>--- conflicted
+++ resolved
@@ -275,13 +275,8 @@
             conditions.append({
                 'new_owners': new_owners,
                 'condition': {
-<<<<<<< HEAD
                     'details': rapidjson.loads(condition.serialize_json()),
-                    'uri': condition.condition.serialize_uri()
-=======
-                    'details': json.loads(condition.serialize_json()),
-                    'uri': condition.condition_uri
->>>>>>> b1101747
+                    'uri': condition.condition.condition_uri
                 },
                 'cid': fulfillment['fid']
             })
@@ -519,24 +514,15 @@
     # if `CREATE` transaction
     # there is no previous transaction so we need to create one on the fly
     else:
-<<<<<<< HEAD
-        current_owner = transaction['transaction']['fulfillments'][0]['current_owners'][0]
-        condition = rapidjson.loads(cc.Ed25519Fulfillment(public_key=current_owner).serialize_json())
-        fulfillment_message['condition'] = {'condition': {'details': condition}}
-    if serialized:
-        return serialize(fulfillment_message)
-    return fulfillment_message
-=======
         current_owner = fulfillment['current_owners'][0]
         condition = cc.Ed25519Fulfillment(public_key=current_owner)
 
         return {
             'condition': {
-                'details': json.loads(condition.serialize_json()),
+                'details': rapidjson.loads(condition.serialize_json()),
                 'uri': condition.condition_uri
             }
         }
->>>>>>> b1101747
 
 
 def get_hash_data(transaction):
