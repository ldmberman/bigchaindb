--- conflicted
+++ resolved
@@ -28,10 +28,8 @@
 class KeypairNotFoundException(Exception):
     """Raised if operation cannot proceed because the keypair was not given"""
 
-<<<<<<< HEAD
 class KeypairMismatchException(Exception):
     """Raised if the private key(s) provided for signing don't match any of the curret owner(s)"""
-=======
+
 class StartupError(Exception):
     """Raised when there is an error starting up the system"""
->>>>>>> ed141516
