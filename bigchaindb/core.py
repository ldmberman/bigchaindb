import rethinkdb as r
import random
import json
import rapidjson

import bigchaindb
from bigchaindb import util
from bigchaindb import config_utils
from bigchaindb import exceptions
from bigchaindb import crypto
from bigchaindb.monitor import Monitor

monitor = Monitor()


class GenesisBlockAlreadyExistsError(Exception):
    pass


class Bigchain(object):
    """Bigchain API

    Create, read, sign, write transactions to the database
    """

    def __init__(self, host=None, port=None, dbname=None,
                 public_key=None, private_key=None, keyring=[],
                 consensus_plugin=None):
        """Initialize the Bigchain instance

        There are three ways in which the Bigchain instance can get its parameters.
        The order by which the parameters are chosen are:

            1. Setting them by passing them to the `__init__` method itself.
            2. Setting them as environment variables
            3. Reading them from the `config.json` file.

        Args:
            host (str): hostname where the rethinkdb is running.
            port (int): port in which rethinkb is running (usually 28015).
            dbname (str): the name of the database to connect to (usually bigchain).
            public_key (str): the base58 encoded public key for the ED25519 curve.
            private_key (str): the base58 encoded private key for the ED25519 curve.
            keyring (list[str]): list of base58 encoded public keys of the federation nodes.
        """

        config_utils.autoconfigure()
        self.host = host or bigchaindb.config['database']['host']
        self.port = port or bigchaindb.config['database']['port']
        self.dbname = dbname or bigchaindb.config['database']['name']
        self.me = public_key or bigchaindb.config['keypair']['public']
        self.me_private = private_key or bigchaindb.config['keypair']['private']
        self.federation_nodes = keyring or bigchaindb.config['keyring']
        self.consensus = config_utils.load_consensus_plugin(consensus_plugin)

        if not self.me or not self.me_private:
            raise exceptions.KeypairNotFoundException()

        self._conn = None

    @property
    def conn(self):
        if not self._conn:
            self._conn = self.reconnect()
        return self._conn

    def reconnect(self):
        return r.connect(host=self.host, port=self.port, db=self.dbname)

    @monitor.timer('create_transaction', rate=bigchaindb.config['statsd']['rate'])
    def create_transaction(self, *args, **kwargs):
        """Create a new transaction

        Refer to the documentation of your consensus plugin.

        Returns:
            dict: newly constructed transaction.
        """

        return self.consensus.create_transaction(*args, **kwargs)

    def sign_transaction(self, transaction, *args, **kwargs):
        """Sign a transaction

        Refer to the documentation of your consensus plugin.

        Returns:
            dict: transaction with any signatures applied.
        """

        return self.consensus.sign_transaction(transaction, *args, **kwargs)

    def verify_signature(self, signed_transaction, *args, **kwargs):
        """Verify the signature(s) of a transaction.

        Refer to the documentation of your consensus plugin.

        Returns:
            bool: True if the transaction's required signature data is present
                and correct, False otherwise.
        """

        return self.consensus.verify_signature(
            signed_transaction, *args, **kwargs)

    @monitor.timer('write_transaction', rate=bigchaindb.config['statsd']['rate'])
    def write_transaction(self, signed_transaction, durability='soft'):
        """Write the transaction to bigchain.

        When first writing a transaction to the bigchain the transaction will be kept in a backlog until
        it has been validated by the nodes of the federation.

        Args:
            signed_transaction (dict): transaction with the `signature` included.

        Returns:
            dict: database response
        """

        # we will assign this transaction to `one` node. This way we make sure that there are no duplicate
        # transactions on the bigchain

        if self.federation_nodes:
            assignee = random.choice(self.federation_nodes)
        else:
            # I am the only node
            assignee = self.me

        # update the transaction
        signed_transaction.update({'assignee': assignee})

        # write to the backlog
        response = r.table('backlog').insert(signed_transaction, durability=durability).run(self.conn)
        return response

    # TODO: the same `txid` can be in two different blocks
    def get_transaction(self, txid):
        """Retrieve a transaction with `txid` from bigchain.

        Queries the bigchain for a transaction that was already included in a block.

        Args:
            txid (str): transaction id of the transaction to query

        Returns:
            A dict with the transaction details if the transaction was found.

            If no transaction with that `txid` was found it returns `None`
        """

        response = r.table('bigchain').concat_map(lambda doc: doc['block']['transactions']) \
            .filter(lambda transaction: transaction['id'] == txid).run(self.conn)

        # transaction ids should be unique
        transactions = list(response)
        if transactions:
            if len(transactions) != 1:
                raise Exception('Transaction ids should be unique. There is a problem with the chain')
            else:
                return transactions[0]
        else:
            return None

    def get_tx_by_payload_hash(self, payload_hash):
        """Retrieves transactions related to a digital asset.

        When creating a transaction one of the optional arguments is the `payload`. The payload is a generic
        dict that contains information about the digital asset.

        To make it easy to query the bigchain for that digital asset we create a sha3-256 hash of the
        serialized payload and store it with the transaction. This makes it easy for developers to keep track
        of their digital assets in bigchain.

        Args:
            payload_hash (str): sha3-256 hash of the serialized payload.

        Returns:
            A list of transactions containing that payload. If no transaction exists with that payload it
            returns `None`
        """

        cursor = r.table('bigchain') \
            .get_all(payload_hash, index='payload_hash') \
            .run(self.conn)

        transactions = list(cursor)
        return transactions

    def get_spent(self, inp):
        """Check if a `txid` was already used as an input.

        A transaction can be used as an input for another transaction. Bigchain needs to make sure that a
        given `txid` is only used once.

        Args:
            inp (dict): Input of a transaction in the form `{'txid': 'transaction id', 'cid': 'condition id'}`

        Returns:
            The transaction that used the `txid` as an input if it exists else it returns `None`
        """
        # checks if an input was already spent
<<<<<<< HEAD
        # checks if the bigchain has any transaction with input `transaction_id`
        response = r.table('bigchain').concat_map(lambda doc: doc['block']['transactions']) \
            .filter(lambda transaction: transaction['transaction']['inputs'].contains(txid)).run(self.conn)
=======
        # checks if the bigchain has any transaction with input {'txid': ..., 'cid': ...}
        response = r.table('bigchain').concat_map(lambda doc: doc['block']['transactions'])\
            .filter(lambda transaction: transaction['transaction']['fulfillments']
                    .contains(lambda fulfillment: fulfillment['input'] == inp))\
            .run(self.conn)
>>>>>>> ade6bfb1

        # a transaction_id should have been spent at most one time
        transactions = list(response)
        if transactions:
            if len(transactions) != 1:
                raise Exception('`{}` was spent more then once. There is a problem with the chain'.format(
                    inp['txid']))
            else:
                return transactions[0]
        else:
            return None

    def get_owned_ids(self, owner):
        """Retrieve a list of `txids` that can we used has inputs.

        Args:
            owner (str): base58 encoded public key.

        Returns:
            list: list of `txids` currently owned by `owner`
        """

        response = r.table('bigchain') \
            .concat_map(lambda doc: doc['block']['transactions']) \
            .filter(lambda tx: tx['transaction']['conditions']
                    .contains(lambda c: c['new_owners']
                              .contains(owner))) \
            .pluck('id')['id'] \
            .run(self.conn)

        owned = []

        # remove all inputs already spent
        for tx_input in list(response):
            if not self.get_spent(tx_input):
                owned.append(tx_input)

        return owned

    @monitor.timer('validate_transaction', rate=bigchaindb.config['statsd']['rate'])
    def validate_transaction(self, transaction):
        """Validate a transaction.

        Args:
            transaction (dict): transaction to validate.

        Returns:
            The transaction if the transaction is valid else it raises an
            exception describing the reason why the transaction is invalid.
        """

        return self.consensus.validate_transaction(self, transaction)

    def is_valid_transaction(self, transaction):
        """Check whether a transacion is valid or invalid.

        Similar to `validate_transaction` but does not raise an exception if the transaction is valid.

        Args:
            transaction (dict): transaction to check.

        Returns:
            bool: `True` if the transaction is valid, `False` otherwise
        """

        try:
            self.validate_transaction(transaction)
            return transaction
        except (ValueError, exceptions.OperationError, exceptions.TransactionDoesNotExist,
                exceptions.TransactionOwnerError, exceptions.DoubleSpend,
                exceptions.InvalidHash, exceptions.InvalidSignature):
            return False

    def create_block(self, validated_transactions):
        """Creates a block given a list of `validated_transactions`.

        Note that this method does not validate the transactions. Transactions should be validated before
        calling create_block.

        Args:
            validated_transactions (list): list of validated transactions.

        Returns:
            dict: created block.
        """

        # Create the new block
        block = {
            'timestamp': util.timestamp(),
            'transactions': validated_transactions,
            'node_pubkey': self.me,
            'voters': self.federation_nodes + [self.me]
        }

        # Calculate the hash of the new block
        block_data = util.serialize(block)
        block_hash = crypto.hash_data(block_data)
        block_signature = crypto.SigningKey(self.me_private).sign(block_data).decode()

        block = {
            'id': block_hash,
            'block': block,
            'signature': block_signature,
            'votes': []
        }

        return block

    @monitor.timer('validate_block')
    # TODO: check that the votings structure is correctly constructed
    def validate_block(self, block):
        """Validate a block.

        Args:
            block (dict): block to validate.

        Returns:
            The block if the block is valid else it raises and exception
            describing the reason why the block is invalid.
        """

        # First: Run the plugin block validation logic
        self.consensus.validate_block(self, block)

        # Finally: Tentative assumption that every blockchain will want to
        # validate all transactions in each block
        for transaction in block['block']['transactions']:
            if not self.is_valid_transaction(transaction):
                # this will raise the exception
                self.validate_transaction(transaction)

        return block

    def is_valid_block(self, block):
        """Check whether a block is valid or invalid.

        Similar to `validate_block` but does not raise an exception if the block is invalid.

        Args:
            block (dict): block to check.

        Returns:
            bool: `True` if the block is valid, `False` otherwise.
        """

        try:
            self.validate_block(block)
            return True
        except Exception:
            return False

    @monitor.timer('write_block')
    def write_block(self, block, durability='soft'):
        """Write a block to bigchain.

        Args:
            block (dict): block to write to bigchain.
        """

        block_serialized = rapidjson.dumps(block)
        r.table('bigchain').insert(r.json(block_serialized), durability=durability).run(self.conn)

    # TODO: Decide if we need this method
    def transaction_exists(self, transaction_id):
        response = r.table('bigchain').get_all(transaction_id, index='transaction_id').run(self.conn)
        return True if len(response.items) > 0 else False

    # TODO: Unless we prescribe the signature of create_transaction, this will
    #       also need to be moved into the plugin API.
    def create_genesis_block(self):
        """Create the genesis block

        Block created when bigchain is first initialized. This method is not atomic, there might be concurrency
        problems if multiple instances try to write the genesis block when the BigchainDB Federation is started,
        but it's a highly unlikely scenario.
        """

        # 1. create one transaction
        # 2. create the block with one transaction
        # 3. write the block to the bigchain

        blocks_count = r.table('bigchain').count().run(self.conn)

        if blocks_count:
            raise GenesisBlockAlreadyExistsError('Cannot create the Genesis block')

        payload = {'message': 'Hello World from the BigchainDB'}
        transaction = self.create_transaction([self.me], [self.me], None, 'GENESIS', payload=payload)
        transaction_signed = self.sign_transaction(transaction, self.me_private)

        # create the block
        block = self.create_block([transaction_signed])
        # add block number before writing
        block['block_number'] = 0
        self.write_block(block, durability='hard')

        return block

    def vote(self, block, previous_block_id, decision, invalid_reason=None):
        """Cast your vote on the block given the previous_block_hash and the decision (valid/invalid)
        return the block to the updated in the database.

        Args:
            block (dict): Block to vote.
            previous_block_id (str): The id of the previous block.
            decision (bool): Whether the block is valid or invalid.
            invalid_reason (Optional[str]): Reason the block is invalid
        """

        vote = {
            'voting_for_block': block['id'],
            'previous_block': previous_block_id,
            'is_block_valid': decision,
            'invalid_reason': invalid_reason,
            'timestamp': util.timestamp()
        }

        vote_data = util.serialize(vote)
        signature = crypto.SigningKey(self.me_private).sign(vote_data).decode()

        vote_signed = {
            'node_pubkey': self.me,
            'signature': signature,
            'vote': vote
        }

        return vote_signed

    def write_vote(self, block, vote, block_number):
        """Write the vote to the database."""

        update = {'votes': r.row['votes'].append(vote)}

        # We need to *not* override the existing block_number, if any
        # FIXME: MIGHT HAVE RACE CONDITIONS WITH THE OTHER NODES IN THE FEDERATION
        if 'block_number' not in block:
            update['block_number'] = block_number

        r.table('bigchain') \
            .get(vote['vote']['voting_for_block']) \
            .update(update) \
            .run(self.conn)

    def get_last_voted_block(self):
        """Returns the last block that this node voted on."""

        # query bigchain for all blocks this node is a voter but didn't voted on
        last_voted = r.table('bigchain') \
            .filter(r.row['block']['voters'].contains(self.me)) \
            .filter(lambda doc: doc['votes'].contains(lambda vote: vote['node_pubkey'] == self.me)) \
            .order_by(r.desc('block_number')) \
            .limit(1) \
            .run(self.conn)

        # return last vote if last vote exists else return Genesis block
        last_voted = list(last_voted)
        if not last_voted:
            return list(r.table('bigchain')
                        .filter(r.row['block_number'] == 0)
                        .run(self.conn))[0]

        return last_voted[0]

    def get_unvoted_blocks(self):
        """Return all the blocks that has not been voted by this node."""

        unvoted = r.table('bigchain') \
            .filter(lambda doc: doc['votes'].contains(lambda vote: vote['node_pubkey'] == self.me).not_()) \
            .order_by(r.asc((r.row['block']['timestamp']))) \
            .run(self.conn)

        if unvoted and unvoted[0].get('block_number') == 0:
            unvoted.pop(0)

        return unvoted<|MERGE_RESOLUTION|>--- conflicted
+++ resolved
@@ -199,17 +199,11 @@
             The transaction that used the `txid` as an input if it exists else it returns `None`
         """
         # checks if an input was already spent
-<<<<<<< HEAD
-        # checks if the bigchain has any transaction with input `transaction_id`
-        response = r.table('bigchain').concat_map(lambda doc: doc['block']['transactions']) \
-            .filter(lambda transaction: transaction['transaction']['inputs'].contains(txid)).run(self.conn)
-=======
         # checks if the bigchain has any transaction with input {'txid': ..., 'cid': ...}
         response = r.table('bigchain').concat_map(lambda doc: doc['block']['transactions'])\
             .filter(lambda transaction: transaction['transaction']['fulfillments']
                     .contains(lambda fulfillment: fulfillment['input'] == inp))\
             .run(self.conn)
->>>>>>> ade6bfb1
 
         # a transaction_id should have been spent at most one time
         transactions = list(response)
