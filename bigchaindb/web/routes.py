--- conflicted
+++ resolved
@@ -22,11 +22,8 @@
 
 
 ROUTES_API_V1 = [
-<<<<<<< HEAD
     r('/', info.ApiV1Index),
-=======
     r('statuses/', statuses.StatusApi),
->>>>>>> 29c10e30
     r('transactions/<string:tx_id>', tx.TransactionApi),
     r('transactions', tx.TransactionListApi),
     r('unspents/', unspents.UnspentListApi),
