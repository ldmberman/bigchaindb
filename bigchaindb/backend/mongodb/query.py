--- conflicted
+++ resolved
@@ -292,42 +292,6 @@
 
 @register_query(MongoDBConnection)
 def get_unvoted_blocks(conn, node_pubkey):
-<<<<<<< HEAD
-    return conn.run(
-        collection('bigchain').aggregate([
-            {'$lookup': {
-                'from': 'votes',
-                'localField': 'id',
-                'foreignField': 'vote.voting_for_block',
-                'as': 'votes'
-            }},
-            {'$match': {
-                'votes.node_pubkey': {'$ne': node_pubkey},
-                'block.transactions.operation': {'$ne': 'GENESIS'}
-            }},
-            {'$project': {
-                'votes': False, '_id': False
-            }}
-        ]))
-
-
-@register_query(MongoDBConnection)
-def get_txids_filtered(conn, asset_id, operation=None):
-    match = {'block.transactions.asset.id': asset_id}
-
-    if operation:
-        match['block.transactions.operation'] = operation
-
-    cursor = conn.run(
-        collection('bigchain')
-        .aggregate([
-            {'$match': match},
-            {'$unwind': '$block.transactions'},
-            {'$match': match},
-            {'$project': {'block.transactions.id': True}}
-        ]))
-    return (r['block']['transactions']['id'] for r in cursor)
-=======
     return conn.db['bigchain'].aggregate([
         {'$lookup': {
             'from': 'votes',
@@ -342,5 +306,4 @@
         {'$project': {
             'votes': False, '_id': False
         }}
-    ])
->>>>>>> 18533db1
+    ])