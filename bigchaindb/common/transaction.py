from copy import deepcopy
from functools import reduce
from uuid import uuid4

from cryptoconditions import (Fulfillment as CCFulfillment,
                              ThresholdSha256Fulfillment, Ed25519Fulfillment)
from cryptoconditions.exceptions import ParsingError

from bigchaindb.common.crypto import PrivateKey, hash_data
from bigchaindb.common.exceptions import (KeypairMismatchException,
                                          InvalidHash, InvalidSignature,
                                          AmountError, AssetIdMismatch)
from bigchaindb.common.util import serialize, gen_timestamp


class Fulfillment(object):
    """A Fulfillment is used to spend assets locked by a Condition.

        Attributes:
            fulfillment (:class:`cryptoconditions.Fulfillment`): A Fulfillment
                to be signed with a private key.
            owners_before (:obj:`list` of :obj:`str`): A list of owners after a
                Transaction was confirmed.
            tx_input (:class:`~bigchaindb.common.transaction. TransactionLink`,
                optional): A link representing the input of a `TRANSFER`
                Transaction.
    """

    def __init__(self, fulfillment, owners_before, tx_input=None):
        """Fulfillment shims a Cryptocondition Fulfillment for BigchainDB.

            Args:
                fulfillment (:class:`cryptoconditions.Fulfillment`): A
                    Fulfillment to be signed with a private key.
                owners_before (:obj:`list` of :obj:`str`): A list of owners
                    after a Transaction was confirmed.
                tx_input (:class:`~bigchaindb.common.transaction.
                    TransactionLink`, optional): A link representing the input
                    of a `TRANSFER` Transaction.
        """
        if tx_input is not None and not isinstance(tx_input, TransactionLink):
            raise TypeError('`tx_input` must be a TransactionLink instance')

        if not isinstance(owners_before, list):
            raise TypeError('`owners_after` must be a list instance')

        self.fulfillment = fulfillment
        self.tx_input = tx_input
        self.owners_before = owners_before

    def __eq__(self, other):
        # TODO: If `other !== Fulfillment` return `False`
        return self.to_dict() == other.to_dict()

    def to_dict(self):
        """Transforms the object to a Python dictionary.

            Note:
                If a Fulfillment hasn't been signed yet, this method returns a
                dictionary representation.

            Returns:
                dict: The Fulfillment as an alternative serialization format.
        """
        try:
            fulfillment = self.fulfillment.serialize_uri()
        except (TypeError, AttributeError):
            # NOTE: When a non-signed transaction is casted to a dict,
            #       `self.fulfillments` value is lost, as in the node's
            #       transaction model that is saved to the database, does not
            #       account for its dictionary form but just for its signed uri
            #       form.
            #       Hence, when a non-signed fulfillment is to be cast to a
            #       dict, we just call its internal `to_dict` method here and
            #       its `from_dict` method in `Fulfillment.from_dict`.
            fulfillment = self.fulfillment.to_dict()

        try:
            # NOTE: `self.tx_input` can be `None` and that's fine
            tx_input = self.tx_input.to_dict()
        except AttributeError:
            tx_input = None

        ffill = {
            'owners_before': self.owners_before,
            'input': tx_input,
            'fulfillment': fulfillment,
        }
        return ffill

    @classmethod
    def generate(cls, owners_before):
        # TODO: write docstring
        # The amount here does not really matter. It is only use on the
        # condition data model but here we only care about the fulfillment
        condition = Condition.generate(owners_before, 1)
        return cls(condition.fulfillment, condition.owners_after)

    @classmethod
    def from_dict(cls, ffill):
        """Transforms a Python dictionary to a Fulfillment object.

            Note:
                Optionally, this method can also serialize a Cryptoconditions-
                Fulfillment that is not yet signed.

            Args:
                ffill (dict): The Fulfillment to be transformed.

            Returns:
                :class:`~bigchaindb.common.transaction.Fulfillment`

            Raises:
                InvalidSignature: If a Fulfillment's URI couldn't be parsed.
        """
        try:
            fulfillment = CCFulfillment.from_uri(ffill['fulfillment'])
        except ValueError:
            # TODO FOR CC: Throw an `InvalidSignature` error in this case.
            raise InvalidSignature("Fulfillment URI couldn't been parsed")
        except TypeError:
            # NOTE: See comment about this special case in
            #       `Fulfillment.to_dict`
            fulfillment = CCFulfillment.from_dict(ffill['fulfillment'])
        input_ = TransactionLink.from_dict(ffill['input'])
        return cls(fulfillment, ffill['owners_before'], input_)


class TransactionLink(object):
    """An object for unidirectional linking to a Transaction's Condition.

        Attributes:
            txid (str, optional): A Transaction to link to.
            cid (int, optional): A Condition's index in a Transaction with id
            `txid`.
    """

    def __init__(self, txid=None, cid=None):
        """Used to point to a specific Condition of a Transaction.

            Note:
                In an IPLD implementation, this class is not necessary anymore,
                as an IPLD link can simply point to an object, as well as an
                objects properties. So instead of having a (de)serializable
                class, we can have a simple IPLD link of the form:
                `/<tx_id>/transaction/conditions/<cid>/`.

            Args:
                txid (str, optional): A Transaction to link to.
                cid (int, optional): A Condition's index in a Transaction with
                    id `txid`.
        """
        self.txid = txid
        self.cid = cid

    def __bool__(self):
        return self.txid is not None and self.cid is not None

    def __eq__(self, other):
        # TODO: If `other !== TransactionLink` return `False`
        return self.to_dict() == self.to_dict()

    @classmethod
    def from_dict(cls, link):
        """Transforms a Python dictionary to a TransactionLink object.

            Args:
                link (dict): The link to be transformed.

            Returns:
                :class:`~bigchaindb.common.transaction.TransactionLink`
        """
        try:
            return cls(link['txid'], link['cid'])
        except TypeError:
            return cls()

    def to_dict(self):
        """Transforms the object to a Python dictionary.

            Returns:
                (dict|None): The link as an alternative serialization format.
        """
        if self.txid is None and self.cid is None:
            return None
        else:
            return {
                'txid': self.txid,
                'cid': self.cid,
            }


class Condition(object):
    """A Condition is used to lock an asset.

        Attributes:
            fulfillment (:class:`cryptoconditions.Fulfillment`): A Fulfillment
                to extract a Condition from.
            owners_after (:obj:`list` of :obj:`str`, optional): A list of
                owners before a Transaction was confirmed.
    """

    def __init__(self, fulfillment, owners_after=None, amount=1):
        """Condition shims a Cryptocondition condition for BigchainDB.

            Args:
                fulfillment (:class:`cryptoconditions.Fulfillment`): A
                    Fulfillment to extract a Condition from.
                owners_after (:obj:`list` of :obj:`str`, optional): A list of
                    owners before a Transaction was confirmed.
                amount (int): The amount of Assets to be locked with this
                    Condition.

            Raises:
                TypeError: if `owners_after` is not instance of `list`.
        """
        if not isinstance(owners_after, list) and owners_after is not None:
            raise TypeError('`owners_after` must be a list instance or None')

        self.fulfillment = fulfillment
        # TODO: Not sure if we should validate for value here
        self.amount = amount
        self.owners_after = owners_after

    def __eq__(self, other):
        # TODO: If `other !== Condition` return `False`
        return self.to_dict() == other.to_dict()

    def to_dict(self):
        """Transforms the object to a Python dictionary.

            Note:
                A dictionary serialization of the Fulfillment the Condition was
                derived from is always provided.

            Returns:
                dict: The Condition as an alternative serialization format.
        """
        # TODO FOR CC: It must be able to recognize a hashlock condition
        #              and fulfillment!
        condition = {}
        try:
            condition['details'] = self.fulfillment.to_dict()
        except AttributeError:
            pass

        try:
            condition['uri'] = self.fulfillment.condition_uri
        except AttributeError:
            condition['uri'] = self.fulfillment

        cond = {
            'owners_after': self.owners_after,
            'condition': condition,
            'amount': self.amount
        }
        return cond

    @classmethod
    def generate(cls, owners_after, amount):
        """Generates a Condition from a specifically formed tuple or list.

            Note:
                If a ThresholdCondition has to be generated where the threshold
                is always the number of subconditions it is split between, a
                list of the following structure is sufficient:

                [(address|condition)*, [(address|condition)*, ...], ...]

            Args:
                owners_after (:obj:`list` of :obj:`str`): The public key of
                    the users that should be able to fulfill the Condition
                    that is being created.
                amount (:obj:`int`): The amount locked by the condition.

            Returns:
                A Condition that can be used in a Transaction.

            Raises:
                TypeError: If `owners_after` is not an instance of `list`.
                ValueError: If `owners_after` is an empty list.
        """
        threshold = len(owners_after)
        if not isinstance(amount, int):
            raise TypeError('`amount` must be a int')
        if amount < 1:
            raise AmountError('`amount` needs to be greater than zero')
        if not isinstance(owners_after, list):
            raise TypeError('`owners_after` must be an instance of list')
        if len(owners_after) == 0:
            raise ValueError('`owners_after` needs to contain at least one'
                             'owner')
        elif len(owners_after) == 1 and not isinstance(owners_after[0], list):
            try:
                ffill = Ed25519Fulfillment(public_key=owners_after[0])
            except TypeError:
                ffill = owners_after[0]
            return cls(ffill, owners_after, amount=amount)
        else:
            initial_cond = ThresholdSha256Fulfillment(threshold=threshold)
            threshold_cond = reduce(cls._gen_condition, owners_after,
                                    initial_cond)
            return cls(threshold_cond, owners_after, amount=amount)

    @classmethod
    def _gen_condition(cls, initial, current):
        """Generates ThresholdSha256 conditions from a list of new owners.

            Note:
                This method is intended only to be used with a reduce function.
                For a description on how to use this method, see
                `Condition.generate`.

            Args:
                initial (:class:`cryptoconditions.ThresholdSha256Fulfillment`):
                    A Condition representing the overall root.
                current (:obj:`list` of :obj:`str`|str): A list of new owners
                    or a single new owner.

            Returns:
                :class:`cryptoconditions.ThresholdSha256Fulfillment`:
        """
        owners_after = current
        try:
            threshold = len(owners_after)
        except TypeError:
            threshold = None

        if isinstance(owners_after, list) and len(owners_after) > 1:
            ffill = ThresholdSha256Fulfillment(threshold=threshold)
            reduce(cls._gen_condition, owners_after, ffill)
        elif isinstance(owners_after, list) and len(owners_after) <= 1:
            raise ValueError('Sublist cannot contain single owner')
        else:
            try:
                owners_after = owners_after.pop()
            except AttributeError:
                pass
            try:
                ffill = Ed25519Fulfillment(public_key=owners_after)
            except TypeError:
                # NOTE: Instead of submitting base58 encoded addresses, a user
                #       of this class can also submit fully instantiated
                #       Cryptoconditions. In the case of casting `owners_after`
                #       to a Ed25519Fulfillment with the result of a
                #       `TypeError`, we're assuming that `owners_after` is a
                #       Cryptocondition then.
                ffill = owners_after
        initial.add_subfulfillment(ffill)
        return initial

    @classmethod
    def from_dict(cls, cond):
        """Transforms a Python dictionary to a Condition object.

            Note:
                To pass a serialization cycle multiple times, a
                Cryptoconditions Fulfillment needs to be present in the
                passed-in dictionary, as Condition URIs are not serializable
                anymore.

            Args:
                cond (dict): The Condition to be transformed.

            Returns:
                :class:`~bigchaindb.common.transaction.Condition`
        """
        try:
            fulfillment = CCFulfillment.from_dict(cond['condition']['details'])
        except KeyError:
            # NOTE: Hashlock condition case
            fulfillment = cond['condition']['uri']
        return cls(fulfillment, cond['owners_after'], cond['amount'])


class Asset(object):
    """An Asset is a fungible unit to spend and lock with Transactions.

        Note:
            Currently, the following flags are not yet fully supported:
                - `divisible`
                - `updatable`
                - `refillable`

        Attributes:
            data (dict): A dictionary of data that can be added to an Asset.
            data_id (str): A unique identifier of `data`'s content.
            divisible (bool): A flag indicating if an Asset can be divided.
            updatable (bool): A flag indicating if an Asset can be updated.
            refillable (bool): A flag indicating if an Asset can be refilled.
    """

    def __init__(self, data=None, data_id=None, divisible=False,
                 updatable=False, refillable=False):
        """An Asset is not required to contain any extra data from outside."""
        self.data = data
        self.data_id = data_id if data_id is not None else self.to_hash()
        self.divisible = divisible
        self.updatable = updatable
        self.refillable = refillable

        self.validate_asset()

    def __eq__(self, other):
        try:
            other_dict = other.to_dict()
        except AttributeError:
            return False
        return self.to_dict() == other_dict

    def to_dict(self):
        """Transforms the object to a Python dictionary.

            Returns:
                (dict): The Asset object as an alternative serialization
                    format.
        """
        return {
            'id': self.data_id,
            'divisible': self.divisible,
            'updatable': self.updatable,
            'refillable': self.refillable,
            'data': self.data,
        }

    @classmethod
    def from_dict(cls, asset):
        """Transforms a Python dictionary to an Asset object.

            Args:
                asset (dict): The dictionary to be serialized.

            Returns:
                :class:`~bigchaindb.common.transaction.Asset`
        """
        return cls(asset.get('data'), asset['id'],
                   asset.get('divisible', False),
                   asset.get('updatable', False),
                   asset.get('refillable', False))

    def to_hash(self):
        """Generates a unqiue uuid for an Asset"""
        return str(uuid4())

    @staticmethod
    def get_asset_id(transactions):
        """Get the asset id from a list of transaction ids.

        This is useful when we want to check if the multiple inputs of a
        transaction are related to the same asset id.

        Args:
            transactions (:obj:`list` of :class:`~bigchaindb.common.
                transaction.Transaction`): list of transaction usually inputs
                that should have a matching asset_id

        Returns:
            str: uuid of the asset.

        Raises:
            AssetIdMismatch: If the inputs are related to different assets.
        """

        if not isinstance(transactions, list):
            transactions = [transactions]

        # create a set of asset_ids
        asset_ids = {tx.asset.data_id for tx in transactions}

        # check that all the transasctions have the same asset_id
        if len(asset_ids) > 1:
            raise AssetIdMismatch(('All inputs of all transactions passed'
                                   ' need to have the same asset id'))
        return asset_ids.pop()

    def validate_asset(self, amount=None):
        """Validates the asset"""
        if self.data is not None and not isinstance(self.data, dict):
            raise TypeError('`data` must be a dict instance or None')
        if not isinstance(self.divisible, bool):
            raise TypeError('`divisible` must be a boolean')
        if not isinstance(self.refillable, bool):
            raise TypeError('`refillable` must be a boolean')
        if not isinstance(self.updatable, bool):
            raise TypeError('`updatable` must be a boolean')

        if self.refillable:
            raise NotImplementedError('Refillable assets are not yet'
                                      ' implemented')
        if self.updatable:
            raise NotImplementedError('Updatable assets are not yet'
                                      ' implemented')

        # If the amount is supplied we can perform extra validations to
        # the asset
        if amount is not None:
            if not isinstance(amount, int):
                raise TypeError('`amount` must be an int')

            if self.divisible is False and amount != 1:
                raise AmountError('non divisible assets always have'
                                  ' amount equal to one')

            # Since refillable assets are not yet implemented this should
            # raise and exception
            if self.divisible is True and amount < 2:
                raise AmountError('divisible assets must have an amount'
                                  ' greater than one')


class AssetLink(Asset):
    """An object for unidirectional linking to a Asset.
    """

    def __init__(self, data_id=None):
        """Used to point to a specific Asset.

            Args:
                data_id (str): A Asset to link to.
        """
        self.data_id = data_id

    def __bool__(self):
        return self.data_id is not None

    def __eq__(self, other):
        return isinstance(other, AssetLink) and \
                self.to_dict() == other.to_dict()

    @classmethod
    def from_dict(cls, link):
        """Transforms a Python dictionary to a AssetLink object.

            Args:
                link (dict): The link to be transformed.

            Returns:
                :class:`~bigchaindb.common.transaction.AssetLink`
        """
        try:
            return cls(link['id'])
        except TypeError:
            return cls()

    def to_dict(self):
        """Transforms the object to a Python dictionary.

            Returns:
                (dict|None): The link as an alternative serialization format.
        """
        if self.data_id is None:
            return None
        else:
            return {
                'id': self.data_id
            }


class Transaction(object):
    """A Transaction is used to create and transfer assets.

        Note:
            For adding Fulfillments and Conditions, this class provides methods
            to do so.

        Attributes:
            operation (str): Defines the operation of the Transaction.
            fulfillments (:obj:`list` of :class:`~bigchaindb.common.
                transaction.Fulfillment`, optional): Define the assets to
                spend.
            conditions (:obj:`list` of :class:`~bigchaindb.common.
                transaction.Condition`, optional): Define the assets to lock.
            metadata (dict):
                Metadata to be stored along with the Transaction.
            version (int): Defines the version number of a Transaction.
    """
    CREATE = 'CREATE'
    TRANSFER = 'TRANSFER'
    GENESIS = 'GENESIS'
    ALLOWED_OPERATIONS = (CREATE, TRANSFER, GENESIS)
    VERSION = 1

    def __init__(self, operation, asset, fulfillments=None, conditions=None,
                 metadata=None, version=None):
        """The constructor allows to create a customizable Transaction.

            Note:
                When no `version` is provided, one is being
                generated by this method.

            Args:
                operation (str): Defines the operation of the Transaction.
                asset (:class:`~bigchaindb.common.transaction.Asset`): An Asset
                    to be transferred or created in a Transaction.
                fulfillments (:obj:`list` of :class:`~bigchaindb.common.
                    transaction.Fulfillment`, optional): Define the assets to
                    spend.
                conditions (:obj:`list` of :class:`~bigchaindb.common.
                    transaction.Condition`, optional): Define the assets to
                    lock.
                metadata (dict):
                    Metadata to be stored along with the Transaction.
                version (int): Defines the version number of a Transaction.

        """
        if operation not in Transaction.ALLOWED_OPERATIONS:
            allowed_ops = ', '.join(self.__class__.ALLOWED_OPERATIONS)
            raise ValueError('`operation` must be one of {}'
                             .format(allowed_ops))

        # Only assets for 'CREATE' operations can be un-defined.
        if (asset and not isinstance(asset, Asset) or
                not asset and operation != Transaction.CREATE):
            raise TypeError('`asset` must be an Asset instance')

        if conditions and not isinstance(conditions, list):
            raise TypeError('`conditions` must be a list instance or None')

        if fulfillments and not isinstance(fulfillments, list):
            raise TypeError('`fulfillments` must be a list instance or None')

        if metadata is not None and not isinstance(metadata, dict):
            raise TypeError('`metadata` must be a dict or None')

        self.version = version if version is not None else self.VERSION
        self.operation = operation
        self.asset = asset if asset else Asset()
        self.conditions = conditions if conditions else []
        self.fulfillments = fulfillments if fulfillments else []
        self.metadata = metadata

        # validate asset
        # we know that each transaction relates to a single asset
        # we can sum the amount of all the conditions
        # for transactions other then CREATE we only have an id so there is
        # nothing we can validate
        if self.operation == self.CREATE:
            amount = sum([condition.amount for condition in self.conditions])
            self.asset.validate_asset(amount=amount)

    @classmethod
    def create(cls, owners_before, owners_after, metadata=None, asset=None):
        """A simple way to generate a `CREATE` transaction.

            Note:
                This method currently supports the following Cryptoconditions
                use cases:
                    - Ed25519
                    - ThresholdSha256

                Additionally, it provides support for the following BigchainDB
                use cases:
                    - Multiple inputs and outputs.

            Args:
                owners_before (:obj:`list` of :obj:`str`): A list of keys that
                    represent the creators of this asset.
                owners_after (:obj:`list` of :obj:`str`): A list of keys that
                    represent the receivers of this Transaction.
                metadata (dict): Python dictionary to be stored along with the
                    Transaction.
                asset (:class:`~bigchaindb.common.transaction.Asset`): An Asset
                    to be created in this Transaction.

            Returns:
                :class:`~bigchaindb.common.transaction.Transaction`
        """
        if not isinstance(owners_before, list):
            raise TypeError('`owners_before` must be a list instance')
        if not isinstance(owners_after, list):
            raise TypeError('`owners_after` must be a list instance')
        if len(owners_before) == 0:
            raise ValueError('`owners_before` list cannot be empty')
        if len(owners_after) == 0:
            raise ValueError('`owners_after` list cannot be empty')

        fulfillments = []
        conditions = []

        # generate_conditions
        for owner_after in owners_after:
            if not isinstance(owner_after, tuple) or len(owner_after) != 2:
                raise ValueError(('Each `owner_after` in the list must be a'
                                  ' tuple of `([<list of public keys>],'
                                  ' <amount>)`'))
            pub_keys, amount = owner_after
            conditions.append(Condition.generate(pub_keys, amount))

        # generate fulfillments
        fulfillments.append(Fulfillment.generate(owners_before))

        return cls(cls.CREATE, asset, fulfillments, conditions, metadata)

    @classmethod
    def transfer(cls, inputs, owners_after, asset, metadata=None):
        """A simple way to generate a `TRANSFER` transaction.

            Note:
                Different cases for threshold conditions:

                Combining multiple `inputs` with an arbitrary number of
                `owners_after` can yield interesting cases for the creation of
                threshold conditions we'd like to support. The following
                notation is proposed:

                1. The index of an `owner_after` corresponds to the index of
                   an input:
                   e.g. `transfer([input1], [a])`, means `input1` would now be
                        owned by user `a`.

                2. `owners_after` can (almost) get arbitrary deeply nested,
                   creating various complex threshold conditions:
                   e.g. `transfer([inp1, inp2], [[a, [b, c]], d])`, means
                        `a`'s signature would have a 50% weight on `inp1`
                        compared to `b` and `c` that share 25% of the leftover
                        weight respectively. `inp2` is owned completely by `d`.

            Args:
                inputs (:obj:`list` of :class:`~bigchaindb.common.transaction.
                    Fulfillment`): Converted "output" Conditions, intended to
                    be used as "input" Fulfillments in the transfer to
                    generate.
                owners_after (:obj:`list` of :obj:`str`): A list of keys that
                    represent the receivers of this Transaction.
                asset (:class:`~bigchaindb.common.transaction.Asset`): An Asset
                    to be transferred in this Transaction.
                metadata (dict): Python dictionary to be stored along with the
                    Transaction.

            Returns:
                :class:`~bigchaindb.common.transaction.Transaction`
        """
        if not isinstance(inputs, list):
            raise TypeError('`inputs` must be a list instance')
        if len(inputs) == 0:
            raise ValueError('`inputs` must contain at least one item')
        if not isinstance(owners_after, list):
            raise TypeError('`owners_after` must be a list instance')
        if len(owners_after) == 0:
            raise ValueError('`owners_after` list cannot be empty')

        conditions = []
        for owner_after in owners_after:
            if not isinstance(owner_after, tuple) or len(owner_after) != 2:
                raise ValueError(('Each `owner_after` in the list must be a'
                                  ' tuple of `([<list of public keys>],'
                                  ' <amount>)`'))
            pub_keys, amount = owner_after
            conditions.append(Condition.generate(pub_keys, amount))

        inputs = deepcopy(inputs)
        return cls(cls.TRANSFER, asset, inputs, conditions, metadata)

    def __eq__(self, other):
        try:
            other = other.to_dict()
        except AttributeError:
            return False
        return self.to_dict() == other

    def to_inputs(self, condition_indices=None):
        """Converts a Transaction's Conditions to spendable Fulfillments.

            Note:
                Takes the Transaction's Conditions and derives Fulfillments
                from it that can then be passed into `Transaction.transfer` as
                `inputs`.
                A list of integers can be passed to `condition_indices` that
                defines which Conditions should be returned as inputs.
                If no `condition_indices` are passed (empty list or None) all
                Condition of the Transaction are passed.

            Args:
                condition_indices (:obj:`list` of int): Defines which
                    Conditions should be returned as inputs.

            Returns:
                :obj:`list` of :class:`~bigchaindb.common.transaction.
                    Fulfillment`
        """
        # NOTE: If no condition indices are passed, we just assume to
        #       take all conditions as inputs.
        indices = condition_indices or range(len(self.conditions))
        return [
            Fulfillment(self.conditions[cid].fulfillment,
                        self.conditions[cid].owners_after,
                        TransactionLink(self.id, cid))
            for cid in indices
        ]

    def add_fulfillment(self, fulfillment):
        """Adds a Fulfillment to a Transaction's list of Fulfillments.

            Args:
                fulfillment (:class:`~bigchaindb.common.transaction.
                    Fulfillment`): A Fulfillment to be added to the
                    Transaction.
        """
        if not isinstance(fulfillment, Fulfillment):
            raise TypeError('`fulfillment` must be a Fulfillment instance')
        self.fulfillments.append(fulfillment)

    def add_condition(self, condition):
        """Adds a Condition to a Transaction's list of Conditions.

            Args:
                condition (:class:`~bigchaindb.common.transaction.
                    Condition`): A Condition to be added to the
                    Transaction.
        """
        if not isinstance(condition, Condition):
            raise TypeError('`condition` must be a Condition instance or None')
        self.conditions.append(condition)

    def sign(self, private_keys):
        """Fulfills a previous Transaction's Condition by signing Fulfillments.

            Note:
                This method works only for the following Cryptoconditions
                currently:
                    - Ed25519Fulfillment
                    - ThresholdSha256Fulfillment
                Furthermore, note that all keys required to fully sign the
                Transaction have to be passed to this method. A subset of all
                will cause this method to fail.

            Args:
                private_keys (:obj:`list` of :obj:`str`): A complete list of
                    all private keys needed to sign all Fulfillments of this
                    Transaction.

            Returns:
                :class:`~bigchaindb.common.transaction.Transaction`
        """
        # TODO: Singing should be possible with at least one of all private
        #       keys supplied to this method.
        if private_keys is None or not isinstance(private_keys, list):
            raise TypeError('`private_keys` must be a list instance')

        # NOTE: Generate public keys from private keys and match them in a
        #       dictionary:
        #                   key:     public_key
        #                   value:   private_key
        def gen_public_key(private_key):
            # TODO FOR CC: Adjust interface so that this function becomes
            #              unnecessary

            # cc now provides a single method `encode` to return the key
            # in several different encodings.
            public_key = private_key.get_verifying_key().encode()
            # Returned values from cc are always bytestrings so here we need
            # to decode to convert the bytestring into a python str
            return public_key.decode()

        key_pairs = {gen_public_key(PrivateKey(private_key)):
                     PrivateKey(private_key) for private_key in private_keys}

        for index, fulfillment in enumerate(self.fulfillments):
            # NOTE: We clone the current transaction but only add the condition
            #       and fulfillment we're currently working on plus all
            #       previously signed ones.
            tx_partial = Transaction(self.operation, self.asset, [fulfillment],
                                     self.conditions, self.metadata,
                                     self.version)

            tx_partial_dict = tx_partial.to_dict()
            tx_partial_dict = Transaction._remove_signatures(tx_partial_dict)
            tx_serialized = Transaction._to_str(tx_partial_dict)
            self._sign_fulfillment(fulfillment, index, tx_serialized,
                                   key_pairs)
        return self

    def _sign_fulfillment(self, fulfillment, index, tx_serialized, key_pairs):
        """Signs a single Fulfillment with a partial Transaction as message.

            Note:
                This method works only for the following Cryptoconditions
                currently:
                    - Ed25519Fulfillment
                    - ThresholdSha256Fulfillment.

            Args:
                fulfillment (:class:`~bigchaindb.common.transaction.
                    Fulfillment`) The Fulfillment to be signed.
                index (int): The index (or `fid`) of the Fulfillment to be
                    signed.
                tx_serialized (str): The Transaction to be used as message.
                key_pairs (dict): The keys to sign the Transaction with.
        """
        if isinstance(fulfillment.fulfillment, Ed25519Fulfillment):
            self._sign_simple_signature_fulfillment(fulfillment, index,
                                                    tx_serialized, key_pairs)
        elif isinstance(fulfillment.fulfillment, ThresholdSha256Fulfillment):
            self._sign_threshold_signature_fulfillment(fulfillment, index,
                                                       tx_serialized,
                                                       key_pairs)
        else:
            raise ValueError("Fulfillment couldn't be matched to "
                             'Cryptocondition fulfillment type.')

    def _sign_simple_signature_fulfillment(self, fulfillment, index,
                                           tx_serialized, key_pairs):
        """Signs a Ed25519Fulfillment.

            Args:
                fulfillment (:class:`~bigchaindb.common.transaction.
                    Fulfillment`) The Fulfillment to be signed.
                index (int): The index (or `fid`) of the Fulfillment to be
                    signed.
                tx_serialized (str): The Transaction to be used as message.
                key_pairs (dict): The keys to sign the Transaction with.
        """
        # NOTE: To eliminate the dangers of accidentally signing a condition by
        #       reference, we remove the reference of fulfillment here
        #       intentionally. If the user of this class knows how to use it,
        #       this should never happen, but then again, never say never.
        fulfillment = deepcopy(fulfillment)
        owner_before = fulfillment.owners_before[0]
        try:
            # cryptoconditions makes no assumptions of the encoding of the
            # message to sign or verify. It only accepts bytestrings
            fulfillment.fulfillment.sign(tx_serialized.encode(),
                                         key_pairs[owner_before])
        except KeyError:
            raise KeypairMismatchException('Public key {} is not a pair to '
                                           'any of the private keys'
                                           .format(owner_before))
        self.fulfillments[index] = fulfillment

    def _sign_threshold_signature_fulfillment(self, fulfillment, index,
                                              tx_serialized, key_pairs):
        """Signs a ThresholdSha256Fulfillment.

            Args:
                fulfillment (:class:`~bigchaindb.common.transaction.
                    Fulfillment`) The Fulfillment to be signed.
                index (int): The index (or `fid`) of the Fulfillment to be
                    signed.
                tx_serialized (str): The Transaction to be used as message.
                key_pairs (dict): The keys to sign the Transaction with.
        """
        fulfillment = deepcopy(fulfillment)
        for owner_before in fulfillment.owners_before:
            try:
                # TODO: CC should throw a KeypairMismatchException, instead of
                #       our manual mapping here

                # TODO FOR CC: Naming wise this is not so smart,
                #              `get_subcondition` in fact doesn't return a
                #              condition but a fulfillment

                # TODO FOR CC: `get_subcondition` is singular. One would not
                #              expect to get a list back.
                ccffill = fulfillment.fulfillment
                subffill = ccffill.get_subcondition_from_vk(owner_before)[0]
            except IndexError:
                raise KeypairMismatchException('Public key {} cannot be found '
                                               'in the fulfillment'
                                               .format(owner_before))
            try:
                private_key = key_pairs[owner_before]
            except KeyError:
                raise KeypairMismatchException('Public key {} is not a pair '
                                               'to any of the private keys'
                                               .format(owner_before))

            # cryptoconditions makes no assumptions of the encoding of the
            # message to sign or verify. It only accepts bytestrings
            subffill.sign(tx_serialized.encode(), private_key)
        self.fulfillments[index] = fulfillment

    def fulfillments_valid(self, input_conditions=None):
        """Validates the Fulfillments in the Transaction against given
        Conditions.

            Note:
                Given a `CREATE` or `GENESIS` Transaction is passed,
                dummyvalues for Conditions are submitted for validation that
                evaluate parts of the validation-checks to `True`.

            Args:
                input_conditions (:obj:`list` of :class:`~bigchaindb.common.
                    transaction.Condition`): A list of Conditions to check the
                    Fulfillments against.

            Returns:
                bool: If all Fulfillments are valid.
        """
        if self.operation in (Transaction.CREATE, Transaction.GENESIS):
            # NOTE: Since in the case of a `CREATE`-transaction we do not have
            #       to check for input_conditions, we're just submitting dummy
            #       values to the actual method. This simplifies it's logic
            #       greatly, as we do not have to check against `None` values.
            return self._fulfillments_valid(['dummyvalue'
                                             for cond in self.fulfillments])
        elif self.operation == Transaction.TRANSFER:
            return self._fulfillments_valid([cond.fulfillment.condition_uri
                                             for cond in input_conditions])
        else:
            allowed_ops = ', '.join(self.__class__.ALLOWED_OPERATIONS)
            raise TypeError('`operation` must be one of {}'
                            .format(allowed_ops))

    def _fulfillments_valid(self, input_condition_uris):
        """Validates a Fulfillment against a given set of Conditions.

            Note:
                The number of `input_condition_uris` must be equal to the
                number of Fulfillments a Transaction has.

            Args:
                input_condition_uris (:obj:`list` of :obj:`str`): A list of
                    Conditions to check the Fulfillments against.

            Returns:
                bool: If all Fulfillments are valid.
        """
        input_condition_uris_count = len(input_condition_uris)
        fulfillments_count = len(self.fulfillments)

        def gen_tx(fulfillment, condition, input_condition_uri=None):
            """Splits multiple IO Transactions into partial single IO
            Transactions.
            """
            tx = Transaction(self.operation, self.asset, [fulfillment],
                             self.conditions, self.metadata, self.version)
            tx_dict = tx.to_dict()
            tx_dict = Transaction._remove_signatures(tx_dict)
            tx_serialized = Transaction._to_str(tx_dict)

            # TODO: Use local reference to class, not `Transaction.`
            return Transaction._fulfillment_valid(fulfillment, self.operation,
                                                  tx_serialized,
                                                  input_condition_uri)

        if not fulfillments_count == input_condition_uris_count:
            raise ValueError('Fulfillments and '
                             'input_condition_uris must have the same count')

        partial_transactions = map(gen_tx, self.fulfillments,
                                   self.conditions, input_condition_uris)
        return all(partial_transactions)

    @staticmethod
    def _fulfillment_valid(fulfillment, operation, tx_serialized,
                           input_condition_uri=None):
        """Validates a single Fulfillment against a single Condition.

            Note:
                In case of a `CREATE` or `GENESIS` Transaction, this method
                does not validate against `input_condition_uri`.

            Args:
                fulfillment (:class:`~bigchaindb.common.transaction.
                    Fulfillment`) The Fulfillment to be signed.
                operation (str): The type of Transaction.
                tx_serialized (str): The Transaction used as a message when
                    initially signing it.
                input_condition_uri (str, optional): A Condition to check the
                    Fulfillment against.

            Returns:
                bool: If the Fulfillment is valid.
        """
        ccffill = fulfillment.fulfillment
        try:
            parsed_ffill = CCFulfillment.from_uri(ccffill.serialize_uri())
        except (TypeError, ValueError, ParsingError):
            return False

        if operation in (Transaction.CREATE, Transaction.GENESIS):
            # NOTE: In the case of a `CREATE` or `GENESIS` transaction, the
            #       input condition is always validate to `True`.
            input_cond_valid = True
        else:
            input_cond_valid = input_condition_uri == ccffill.condition_uri

        # NOTE: We pass a timestamp to `.validate`, as in case of a timeout
        #       condition we'll have to validate against it

        # cryptoconditions makes no assumptions of the encoding of the
        # message to sign or verify. It only accepts bytestrings
        return parsed_ffill.validate(message=tx_serialized.encode(),
                                     now=gen_timestamp()) and input_cond_valid

    def to_dict(self):
        """Transforms the object to a Python dictionary.

            Returns:
                dict: The Transaction as an alternative serialization format.
        """
        if self.operation in (self.__class__.GENESIS, self.__class__.CREATE):
            asset = self.asset.to_dict()
        else:
            # NOTE: An `asset` in a `TRANSFER` only contains the asset's id
            asset = {'id': self.asset.data_id}

<<<<<<< HEAD
        tx_body = {
            'fulfillments': [fulfillment.to_dict() for fulfillment
                             in self.fulfillments],
            'conditions': [condition.to_dict() for condition
                           in self.conditions],
=======
        tx = {
            'fulfillments': [fulfillment.to_dict(fid) for fid, fulfillment
                             in enumerate(self.fulfillments)],
            'conditions': [condition.to_dict(cid) for cid, condition
                           in enumerate(self.conditions)],
>>>>>>> 86019d51
            'operation': str(self.operation),
            'metadata': self.metadata,
            'asset': asset,
            'version': self.version,
        }

        tx_no_signatures = Transaction._remove_signatures(tx)
        tx_serialized = Transaction._to_str(tx_no_signatures)
        tx_id = Transaction._to_hash(tx_serialized)

        tx['id'] = tx_id
        return tx

    @staticmethod
    # TODO: Remove `_dict` prefix of variable.
    def _remove_signatures(tx_dict):
        """Takes a Transaction dictionary and removes all signatures.

            Args:
                tx_dict (dict): The Transaction to remove all signatures from.

            Returns:
                dict

        """
        # NOTE: We remove the reference since we need `tx_dict` only for the
        #       transaction's hash
        tx_dict = deepcopy(tx_dict)
        for fulfillment in tx_dict['fulfillments']:
            # NOTE: Not all Cryptoconditions return a `signature` key (e.g.
            #       ThresholdSha256Fulfillment), so setting it to `None` in any
            #       case could yield incorrect signatures. This is why we only
            #       set it to `None` if it's set in the dict.
            fulfillment['fulfillment'] = None
        return tx_dict

    @staticmethod
    def _to_hash(value):
        return hash_data(value)

    @property
    def id(self):
        return self.to_hash()

    def to_hash(self):
        return self.to_dict()['id']

    @staticmethod
    def _to_str(value):
        return serialize(value)

    # TODO: This method shouldn't call `_remove_signatures`
    def __str__(self):
        tx = Transaction._remove_signatures(self.to_dict())
        return Transaction._to_str(tx)

    @staticmethod
    def validate_structure(tx_body):
        """Validate the transaction ID of a transaction

            Args:
                tx_body (dict): The Transaction to be transformed.
        """
        # NOTE: Remove reference to avoid side effects
        tx_body = deepcopy(tx_body)
        try:
            proposed_tx_id = tx_body.pop('id')
        except KeyError:
            raise InvalidHash('No transaction id found!')

        tx_body_no_signatures = Transaction._remove_signatures(tx_body)
        tx_body_serialized = Transaction._to_str(tx_body_no_signatures)
        valid_tx_id = Transaction._to_hash(tx_body_serialized)

        if proposed_tx_id != valid_tx_id:
            err_msg = ("The transaction's id '{}' isn't equal to "
                       "the hash of its body, i.e. it's not valid.")
            raise InvalidHash(err_msg.format(proposed_tx_id))

    @classmethod
    def from_dict(cls, tx):
        """Transforms a Python dictionary to a Transaction object.

            Args:
                tx_body (dict): The Transaction to be transformed.

            Returns:
                :class:`~bigchaindb.common.transaction.Transaction`
        """
        cls.validate_structure(tx)
        fulfillments = [Fulfillment.from_dict(fulfillment) for fulfillment
                        in tx['fulfillments']]
        conditions = [Condition.from_dict(condition) for condition
                      in tx['conditions']]
        if tx['operation'] in [cls.CREATE, cls.GENESIS]:
            asset = Asset.from_dict(tx['asset'])
        else:
            asset = AssetLink.from_dict(tx['asset'])

        return cls(tx['operation'], asset, fulfillments, conditions,
                   tx['metadata'], tx['version'])<|MERGE_RESOLUTION|>--- conflicted
+++ resolved
@@ -1095,19 +1095,11 @@
             # NOTE: An `asset` in a `TRANSFER` only contains the asset's id
             asset = {'id': self.asset.data_id}
 
-<<<<<<< HEAD
-        tx_body = {
+        tx = {
             'fulfillments': [fulfillment.to_dict() for fulfillment
                              in self.fulfillments],
             'conditions': [condition.to_dict() for condition
                            in self.conditions],
-=======
-        tx = {
-            'fulfillments': [fulfillment.to_dict(fid) for fid, fulfillment
-                             in enumerate(self.fulfillments)],
-            'conditions': [condition.to_dict(cid) for cid, condition
-                           in enumerate(self.conditions)],
->>>>>>> 86019d51
             'operation': str(self.operation),
             'metadata': self.metadata,
             'asset': asset,
