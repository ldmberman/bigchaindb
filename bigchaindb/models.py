--- conflicted
+++ resolved
@@ -106,11 +106,7 @@
         if tx_dict['operation'] in [Transaction.CREATE, Transaction.GENESIS]:
             # TODO: Maybe replace this call to a call to get_asset_by_id
             asset = list(bigchain.get_assets([tx_dict['id']]))[0]
-<<<<<<< HEAD
-            asset.pop('id')
-=======
             del asset['id']
->>>>>>> 45a10a25
             tx_dict.update({'asset': asset})
 
         return cls.from_dict(tx_dict)
@@ -355,11 +351,7 @@
 
     def decouple_assets(self):
         """
-<<<<<<< HEAD
-        Extracts the assets from the `CREATE` transactions in the block.
-=======
         Extracts the assets from the ``CREATE`` transactions in the block.
->>>>>>> 45a10a25
 
         Returns:
             tuple: (assets, block) with the assets being a list of dicts and
@@ -380,15 +372,9 @@
     @staticmethod
     def couple_assets(block_dict, assets):
         """
-<<<<<<< HEAD
-        Give a block_dict with not assets (as returned from a database call)
-        and a list of assets, reconstruct the original block by puting the
-        assets back into the `CREATE` transactions in the block.
-=======
         Given a block_dict with no assets (as returned from a database call)
         and a list of assets, reconstruct the original block by putting the
         assets back into the ``CREATE`` transactions in the block.
->>>>>>> 45a10a25
 
         Args:
             block_dict (:obj:`dict`): The block dict as returned from a
@@ -405,23 +391,14 @@
         for transaction in block_dict['block']['transactions']:
             if transaction['operation'] in [Transaction.CREATE,
                                             Transaction.GENESIS]:
-<<<<<<< HEAD
-                transaction.update({'asset': assets.get(transaction['id'],
-                                                        None)})
-=======
                 transaction.update({'asset': assets.get(transaction['id'])})
->>>>>>> 45a10a25
         return block_dict
 
     @staticmethod
     def get_asset_ids(block_dict):
         """
         Given a block_dict return all the asset_ids for that block (the txid
-<<<<<<< HEAD
-        of CREATE transactions). Usefull to know which assets to retrieve
-=======
         of CREATE transactions). Useful to know which assets to retrieve
->>>>>>> 45a10a25
         from the database to reconstruct the block.
 
         Args:
