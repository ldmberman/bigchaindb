from pytest import raises


def test_input_serialization(ffill_uri, user_pub):
    from bigchaindb.common.transaction import Input
    from cryptoconditions import Fulfillment

    expected = {
        'owners_before': [user_pub],
        'fulfillment': ffill_uri,
        'fulfills': None,
    }
    input = Input(Fulfillment.from_uri(ffill_uri), [user_pub])
    assert input.to_dict() == expected


def test_input_deserialization_with_uri(ffill_uri, user_pub):
    from bigchaindb.common.transaction import Input
    from cryptoconditions import Fulfillment

    expected = Input(Fulfillment.from_uri(ffill_uri), [user_pub])
    ffill = {
        'owners_before': [user_pub],
        'fulfillment': ffill_uri,
        'fulfills': None,
    }
    input = Input.from_dict(ffill)

    assert input == expected


def test_input_deserialization_with_invalid_input(user_pub):
    from bigchaindb.common.transaction import Input

    ffill = {
        'owners_before': [user_pub],
        'fulfillment': None,
        'fulfills': None,
    }
    with raises(TypeError):
        Input.from_dict(ffill)


def test_input_deserialization_with_invalid_fulfillment_uri(user_pub):
    from bigchaindb.common.exceptions import InvalidSignature
    from bigchaindb.common.transaction import Input

    ffill = {
        'owners_before': [user_pub],
        'fulfillment': 'an invalid fulfillment',
        'fulfills': None,
    }
    with raises(InvalidSignature):
        Input.from_dict(ffill)


def test_input_deserialization_with_unsigned_fulfillment(ffill_uri, user_pub):
    from bigchaindb.common.transaction import Input
    from cryptoconditions import Fulfillment

    expected = Input(Fulfillment.from_uri(ffill_uri), [user_pub])
    ffill = {
        'owners_before': [user_pub],
        'fulfillment': Fulfillment.from_uri(ffill_uri),
        'fulfills': None,
    }
    input = Input.from_dict(ffill)

    assert input == expected


def test_output_serialization(user_Ed25519, user_pub):
    from bigchaindb.common.transaction import Output

    expected = {
        'condition': {
            'uri': user_Ed25519.condition_uri,
            'details': user_Ed25519.to_dict(),
        },
        'public_keys': [user_pub],
        'amount': 1,
    }

    cond = Output(user_Ed25519, [user_pub], 1)

    assert cond.to_dict() == expected


def test_output_deserialization(user_Ed25519, user_pub):
    from bigchaindb.common.transaction import Output

    expected = Output(user_Ed25519, [user_pub], 1)
    cond = {
        'condition': {
            'uri': user_Ed25519.condition_uri,
            'details': user_Ed25519.to_dict()
        },
        'public_keys': [user_pub],
        'amount': 1,
    }
    cond = Output.from_dict(cond)

    assert cond == expected


def test_output_hashlock_serialization():
    from bigchaindb.common.transaction import Output
    from cryptoconditions import PreimageSha256Fulfillment

    secret = b'wow much secret'
    hashlock = PreimageSha256Fulfillment(preimage=secret).condition_uri

    expected = {
        'condition': {
            'uri': hashlock,
        },
        'public_keys': None,
        'amount': 1,
    }
    cond = Output(hashlock, amount=1)

    assert cond.to_dict() == expected


def test_output_hashlock_deserialization():
    from bigchaindb.common.transaction import Output
    from cryptoconditions import PreimageSha256Fulfillment

    secret = b'wow much secret'
    hashlock = PreimageSha256Fulfillment(preimage=secret).condition_uri
    expected = Output(hashlock, amount=1)

    cond = {
        'condition': {
            'uri': hashlock
        },
        'public_keys': None,
        'amount': 1,
    }
    cond = Output.from_dict(cond)

    assert cond == expected


<<<<<<< HEAD
def test_invalid_output_initialization(cond_uri, user_pub):
    from bigchaindb.common.transaction import Output

    with raises(TypeError):
        Output(cond_uri, user_pub)
=======
def test_invalid_condition_initialization(cond_uri, user_pub):
    from bigchaindb.common.transaction import Condition
    from bigchaindb.common.exceptions import AmountError

    with raises(TypeError):
        Condition(cond_uri, user_pub)
    with raises(TypeError):
        Condition(cond_uri, [user_pub], 'amount')
    with raises(AmountError):
        Condition(cond_uri, [user_pub], 0)
>>>>>>> 9319583a


def test_generate_output_split_half_recursive(user_pub, user2_pub,
                                                  user3_pub):
    from bigchaindb.common.transaction import Output
    from cryptoconditions import Ed25519Fulfillment, ThresholdSha256Fulfillment

    expected_simple1 = Ed25519Fulfillment(public_key=user_pub)
    expected_simple2 = Ed25519Fulfillment(public_key=user2_pub)
    expected_simple3 = Ed25519Fulfillment(public_key=user3_pub)

    expected = ThresholdSha256Fulfillment(threshold=2)
    expected.add_subfulfillment(expected_simple1)
    expected_threshold = ThresholdSha256Fulfillment(threshold=2)
    expected_threshold.add_subfulfillment(expected_simple2)
    expected_threshold.add_subfulfillment(expected_simple3)
    expected.add_subfulfillment(expected_threshold)

    cond = Output.generate([user_pub, [user2_pub, expected_simple3]], 1)
    assert cond.fulfillment.to_dict() == expected.to_dict()


def test_generate_outputs_split_half_single_owner(user_pub, user2_pub,
                                                     user3_pub):
    from bigchaindb.common.transaction import Output
    from cryptoconditions import Ed25519Fulfillment, ThresholdSha256Fulfillment

    expected_simple1 = Ed25519Fulfillment(public_key=user_pub)
    expected_simple2 = Ed25519Fulfillment(public_key=user2_pub)
    expected_simple3 = Ed25519Fulfillment(public_key=user3_pub)

    expected = ThresholdSha256Fulfillment(threshold=2)
    expected_threshold = ThresholdSha256Fulfillment(threshold=2)
    expected_threshold.add_subfulfillment(expected_simple2)
    expected_threshold.add_subfulfillment(expected_simple3)
    expected.add_subfulfillment(expected_threshold)
    expected.add_subfulfillment(expected_simple1)

    cond = Output.generate([[expected_simple2, user3_pub], user_pub], 1)
    assert cond.fulfillment.to_dict() == expected.to_dict()


def test_generate_outputs_flat_ownage(user_pub, user2_pub, user3_pub):
    from bigchaindb.common.transaction import Output
    from cryptoconditions import Ed25519Fulfillment, ThresholdSha256Fulfillment

    expected_simple1 = Ed25519Fulfillment(public_key=user_pub)
    expected_simple2 = Ed25519Fulfillment(public_key=user2_pub)
    expected_simple3 = Ed25519Fulfillment(public_key=user3_pub)

    expected = ThresholdSha256Fulfillment(threshold=3)
    expected.add_subfulfillment(expected_simple1)
    expected.add_subfulfillment(expected_simple2)
    expected.add_subfulfillment(expected_simple3)

    cond = Output.generate([user_pub, user2_pub, expected_simple3], 1)
    assert cond.fulfillment.to_dict() == expected.to_dict()


def test_generate_output_single_owner(user_pub):
    from bigchaindb.common.transaction import Output
    from cryptoconditions import Ed25519Fulfillment

    expected = Ed25519Fulfillment(public_key=user_pub)
    cond = Output.generate([user_pub], 1)

    assert cond.fulfillment.to_dict() == expected.to_dict()


def test_generate_output_single_owner_with_output(user_pub):
    from bigchaindb.common.transaction import Output
    from cryptoconditions import Ed25519Fulfillment

    expected = Ed25519Fulfillment(public_key=user_pub)
    cond = Output.generate([expected], 1)

    assert cond.fulfillment.to_dict() == expected.to_dict()


def test_generate_output_invalid_parameters(user_pub, user2_pub,
                                                user3_pub):
    from bigchaindb.common.transaction import Output

    with raises(ValueError):
        Output.generate([], 1)
    with raises(TypeError):
        Output.generate('not a list', 1)
    with raises(ValueError):
        Output.generate([[user_pub, [user2_pub, [user3_pub]]]], 1)
    with raises(ValueError):
        Output.generate([[user_pub]], 1)


def test_invalid_transaction_initialization(asset_definition):
    from bigchaindb.common.transaction import Transaction

    with raises(ValueError):
        Transaction(operation='invalid operation', asset=asset_definition)
    with raises(TypeError):
        Transaction(operation='CREATE', asset='invalid asset')
    with raises(TypeError):
        Transaction(operation='TRANSFER', asset={})
    with raises(TypeError):
        Transaction(
            operation='CREATE',
<<<<<<< HEAD
            asset=Asset(),
            outputs='invalid outputs'
=======
            asset=asset_definition,
            conditions='invalid conditions'
>>>>>>> 9319583a
        )
    with raises(TypeError):
        Transaction(
            operation='CREATE',
<<<<<<< HEAD
            asset=Asset(),
            outputs=[],
            inputs='invalid inputs'
=======
            asset=asset_definition,
            conditions=[],
            fulfillments='invalid fulfillments'
>>>>>>> 9319583a
        )
    with raises(TypeError):
        Transaction(
            operation='CREATE',
<<<<<<< HEAD
            asset=Asset(),
            outputs=[],
            inputs=[],
=======
            asset=asset_definition,
            conditions=[],
            fulfillments=[],
>>>>>>> 9319583a
            metadata='invalid metadata'
        )


def test_create_default_asset_on_tx_initialization(asset_definition):
    from bigchaindb.common.transaction import Transaction

    expected = {'data': None}
    tx = Transaction(Transaction.CREATE, asset=expected)
    asset = tx.asset

    assert asset == expected


<<<<<<< HEAD
def test_transaction_serialization(user_input, user_output, data, data_id):
    from bigchaindb.common.transaction import Transaction, Asset
    from bigchaindb.common.exceptions import ValidationError
    from .util import validate_transaction_model
=======
def test_transaction_serialization(user_ffill, user_cond, data):
    from bigchaindb.common.transaction import Transaction
>>>>>>> 9319583a

    tx_id = 'l0l'

    expected = {
        'id': tx_id,
        'version': Transaction.VERSION,
        # NOTE: This test assumes that Inputs and Outputs can
        #       successfully be serialized
        'inputs': [user_input.to_dict()],
        'outputs': [user_output.to_dict()],
        'operation': Transaction.CREATE,
        'metadata': None,
        'asset': {
            'data': data,
        }
    }

<<<<<<< HEAD
    tx = Transaction(Transaction.CREATE, Asset(data, data_id), [user_input],
                     [user_output])
=======
    tx = Transaction(Transaction.CREATE, {'data': data}, [user_ffill],
                     [user_cond])
>>>>>>> 9319583a
    tx_dict = tx.to_dict()
    tx_dict['id'] = tx_id

    assert tx_dict == expected


<<<<<<< HEAD

def test_transaction_deserialization(user_input, user_output, data, uuid4):
    from bigchaindb.common.transaction import Transaction, Asset
    from .util import validate_transaction_model

    expected_asset = Asset(data, uuid4)
    expected = Transaction(Transaction.CREATE, expected_asset, [user_input],
                           [user_output], None, Transaction.VERSION)
=======
def test_transaction_deserialization(user_ffill, user_cond, data):
    from bigchaindb.common.transaction import Transaction
    from .util import validate_transaction_model

    expected_asset = {'data': data}
    expected = Transaction(Transaction.CREATE, expected_asset, [user_ffill],
                           [user_cond], None, Transaction.VERSION)
>>>>>>> 9319583a

    tx = {
        'version': Transaction.VERSION,
        # NOTE: This test assumes that Inputs and Outputs can
        #       successfully be serialized
        'inputs': [user_input.to_dict()],
        'outputs': [user_output.to_dict()],
        'operation': Transaction.CREATE,
        'metadata': None,
        'asset': {
            'data': data,
        }
    }
    tx_no_signatures = Transaction._remove_signatures(tx)
    tx['id'] = Transaction._to_hash(Transaction._to_str(tx_no_signatures))
    tx = Transaction.from_dict(tx)

    assert tx == expected

    validate_transaction_model(tx)


def test_tx_serialization_with_incorrect_hash(utx):
    from bigchaindb.common.transaction import Transaction
    from bigchaindb.common.exceptions import InvalidHash

    utx_dict = utx.to_dict()
    utx_dict['id'] = 'a' * 64
    with raises(InvalidHash):
        Transaction.from_dict(utx_dict)
    utx_dict.pop('id')


def test_invalid_input_initialization(user_input, user_pub):
    from bigchaindb.common.transaction import Input

    with raises(TypeError):
        Input(user_input, user_pub)
    with raises(TypeError):
        Input(user_input, tx_input='somethingthatiswrong')


def test_transaction_link_serialization():
    from bigchaindb.common.transaction import TransactionLink

    tx_id = 'a transaction id'
    expected = {
        'txid': tx_id,
        'output': 0,
    }
    tx_link = TransactionLink(tx_id, 0)

    assert tx_link.to_dict() == expected


def test_transaction_link_serialization_with_empty_payload():
    from bigchaindb.common.transaction import TransactionLink

    expected = None
    tx_link = TransactionLink()

    assert tx_link.to_dict() == expected


def test_transaction_link_deserialization():
    from bigchaindb.common.transaction import TransactionLink

    tx_id = 'a transaction id'
    expected = TransactionLink(tx_id, 0)
    tx_link = {
        'txid': tx_id,
        'output': 0,
    }
    tx_link = TransactionLink.from_dict(tx_link)

    assert tx_link == expected


def test_transaction_link_deserialization_with_empty_payload():
    from bigchaindb.common.transaction import TransactionLink

    expected = TransactionLink()
    tx_link = TransactionLink.from_dict(None)

    assert tx_link == expected


def test_transaction_link_empty_to_uri():
    from bigchaindb.common.transaction import TransactionLink

    expected = None
    tx_link = TransactionLink().to_uri()

    assert expected == tx_link


def test_transaction_link_to_uri():
    from bigchaindb.common.transaction import TransactionLink

    expected = 'path/transactions/abc/outputs/0'
    tx_link = TransactionLink('abc', 0).to_uri('path')

    assert expected == tx_link


def test_cast_transaction_link_to_boolean():
    from bigchaindb.common.transaction import TransactionLink

    assert bool(TransactionLink()) is False
    assert bool(TransactionLink('a', None)) is False
    assert bool(TransactionLink(None, 'b')) is False
    assert bool(TransactionLink('a', 'b')) is True
    assert bool(TransactionLink(False, False)) is True


<<<<<<< HEAD
def test_asset_link_serialization():
    from bigchaindb.common.transaction import AssetLink

    data_id = 'a asset id'
    expected = {
        'id': data_id,
    }
    asset_link = AssetLink(data_id)

    assert asset_link.to_dict() == expected


def test_asset_link_serialization_with_empty_payload():
    from bigchaindb.common.transaction import AssetLink

    expected = None
    asset_link = AssetLink()

    assert asset_link.to_dict() == expected


def test_asset_link_deserialization():
    from bigchaindb.common.transaction import AssetLink

    data_id = 'a asset id'
    expected = AssetLink(data_id)
    asset_link = {
        'id': data_id
    }
    asset_link = AssetLink.from_dict(asset_link)

    assert asset_link == expected


def test_asset_link_deserialization_with_empty_payload():
    from bigchaindb.common.transaction import AssetLink

    expected = AssetLink()
    asset_link = AssetLink.from_dict(None)

    assert asset_link == expected


def test_cast_asset_link_to_boolean():
    from bigchaindb.common.transaction import AssetLink

    assert bool(AssetLink()) is False
    assert bool(AssetLink('a')) is True
    assert bool(AssetLink(False)) is True


def test_eq_asset_link():
    from bigchaindb.common.transaction import AssetLink

    asset_id_1 = 'asset_1'
    asset_id_2 = 'asset_2'

    assert AssetLink(asset_id_1) == AssetLink(asset_id_1)
    assert AssetLink(asset_id_1) != AssetLink(asset_id_2)


def test_add_input_to_tx(user_input):
    from bigchaindb.common.transaction import Transaction, Asset

    with patch.object(Asset, 'validate_asset', return_value=None):
        tx = Transaction(Transaction.CREATE, Asset(), [], [])
    tx.add_input(user_input)
=======
def test_add_fulfillment_to_tx(user_ffill, asset_definition):
    from bigchaindb.common.transaction import Transaction

    tx = Transaction(Transaction.CREATE, asset_definition, [], [])
    tx.add_fulfillment(user_ffill)
>>>>>>> 9319583a

    assert len(tx.inputs) == 1


<<<<<<< HEAD
def test_add_input_to_tx_with_invalid_parameters():
    from bigchaindb.common.transaction import Transaction, Asset
=======
def test_add_fulfillment_to_tx_with_invalid_parameters(asset_definition):
    from bigchaindb.common.transaction import Transaction
    tx = Transaction(Transaction.CREATE, asset_definition)
>>>>>>> 9319583a

    with raises(TypeError):
        tx.add_input('somewronginput')


<<<<<<< HEAD
def test_add_output_to_tx(user_output):
    from bigchaindb.common.transaction import Transaction, Asset
    from .util import validate_transaction_model

    with patch.object(Asset, 'validate_asset', return_value=None):
        tx = Transaction(Transaction.CREATE, Asset())
    tx.add_output(user_output)
=======
def test_add_condition_to_tx(user_cond, asset_definition):
    from bigchaindb.common.transaction import Transaction
    from .util import validate_transaction_model

    tx = Transaction(Transaction.CREATE, asset_definition)
    tx.add_condition(user_cond)
>>>>>>> 9319583a

    assert len(tx.outputs) == 1

    validate_transaction_model(tx)


<<<<<<< HEAD
def test_add_output_to_tx_with_invalid_parameters():
    from bigchaindb.common.transaction import Transaction, Asset
=======
def test_add_condition_to_tx_with_invalid_parameters(asset_definition):
    from bigchaindb.common.transaction import Transaction
    tx = Transaction(Transaction.CREATE, asset_definition, [], [])
>>>>>>> 9319583a

    with raises(TypeError):
        tx.add_output('somewronginput')


def test_sign_with_invalid_parameters(utx, user_priv):
    with raises(TypeError):
        utx.sign(None)
    with raises(TypeError):
        utx.sign(user_priv)


<<<<<<< HEAD
def test_validate_tx_simple_create_signature(user_input, user_output, user_priv):
=======
def test_validate_tx_simple_create_signature(user_ffill, user_cond, user_priv,
                                             asset_definition):
>>>>>>> 9319583a
    from copy import deepcopy
    from bigchaindb.common.crypto import PrivateKey
    from bigchaindb.common.transaction import Transaction
    from .util import validate_transaction_model

<<<<<<< HEAD
    tx = Transaction(Transaction.CREATE, Asset(), [user_input], [user_output])
    expected = deepcopy(user_output)
=======
    tx = Transaction(Transaction.CREATE, asset_definition, [user_ffill], [user_cond])
    expected = deepcopy(user_cond)
>>>>>>> 9319583a
    expected.fulfillment.sign(str(tx).encode(), PrivateKey(user_priv))
    tx.sign([user_priv])

    assert tx.inputs[0].to_dict()['fulfillment'] == \
        expected.fulfillment.serialize_uri()
    assert tx.inputs_valid() is True

    validate_transaction_model(tx)


def test_invoke_simple_signature_fulfillment_with_invalid_params(utx,
                                                                 user_input):
    from bigchaindb.common.exceptions import KeypairMismatchException

    with raises(KeypairMismatchException):
        invalid_key_pair = {'wrong_pub_key': 'wrong_priv_key'}
        utx._sign_simple_signature_fulfillment(user_input,
                                               0,
                                               'somemessage',
                                               invalid_key_pair)


def test_sign_threshold_with_invalid_params(utx, user_user2_threshold_input,
                                            user3_pub, user3_priv):
    from bigchaindb.common.exceptions import KeypairMismatchException

    with raises(KeypairMismatchException):
        utx._sign_threshold_signature_fulfillment(user_user2_threshold_input,
                                                  0,
                                                  'somemessage',
                                                  {user3_pub: user3_priv})
    with raises(KeypairMismatchException):
        user_user2_threshold_input.owners_before = ['somewrongvalue']
        utx._sign_threshold_signature_fulfillment(user_user2_threshold_input,
                                                  0,
                                                  'somemessage',
                                                  None)


def test_validate_input_with_invalid_parameters(utx):
    from bigchaindb.common.transaction import Transaction

    input_conditions = [out.fulfillment.condition_uri for out in utx.outputs]
    tx_dict = utx.to_dict()
    tx_dict = Transaction._remove_signatures(tx_dict)
    tx_serialized = Transaction._to_str(tx_dict)
    valid = utx._input_valid(utx.inputs[0], tx_serialized, input_conditions)
    assert not valid


<<<<<<< HEAD
def test_validate_multiple_inputs(user_input, user_output, user_priv):
=======
def test_validate_multiple_fulfillments(user_ffill, user_cond, user_priv,
                                        asset_definition):
>>>>>>> 9319583a
    from copy import deepcopy

    from bigchaindb.common.crypto import PrivateKey
    from bigchaindb.common.transaction import Transaction
    from .util import validate_transaction_model

<<<<<<< HEAD
    tx = Transaction(Transaction.CREATE, Asset(divisible=True),
                     [user_input, deepcopy(user_input)],
                     [user_output, deepcopy(user_output)])
=======
    tx = Transaction(Transaction.CREATE, asset_definition,
                     [user_ffill, deepcopy(user_ffill)],
                     [user_cond, deepcopy(user_cond)])
>>>>>>> 9319583a

    expected_first = deepcopy(tx)
    expected_second = deepcopy(tx)
    expected_first.inputs = [expected_first.inputs[0]]
    expected_second.inputs = [expected_second.inputs[1]]

    expected_first_bytes = str(expected_first).encode()
    expected_first.inputs[0].fulfillment.sign(expected_first_bytes,
                                                    PrivateKey(user_priv))
    expected_second_bytes = str(expected_second).encode()
    expected_second.inputs[0].fulfillment.sign(expected_second_bytes,
                                               PrivateKey(user_priv))
    tx.sign([user_priv])

    assert tx.inputs[0].to_dict()['fulfillment'] == \
        expected_first.inputs[0].fulfillment.serialize_uri()
    assert tx.inputs[1].to_dict()['fulfillment'] == \
        expected_second.inputs[0].fulfillment.serialize_uri()
    assert tx.inputs_valid() is True

    validate_transaction_model(tx)


def test_validate_tx_threshold_create_signature(user_user2_threshold_input,
                                                user_user2_threshold_output,
                                                user_pub,
                                                user2_pub,
                                                user_priv,
                                                user2_priv,
                                                asset_definition):
    from copy import deepcopy

    from bigchaindb.common.crypto import PrivateKey
    from bigchaindb.common.transaction import Transaction
    from .util import validate_transaction_model

<<<<<<< HEAD
    tx = Transaction(Transaction.CREATE, Asset(), [user_user2_threshold_input],
                     [user_user2_threshold_output])
    expected = deepcopy(user_user2_threshold_output)
=======
    tx = Transaction(Transaction.CREATE, asset_definition,
                     [user_user2_threshold_ffill],
                     [user_user2_threshold_cond])
    expected = deepcopy(user_user2_threshold_cond)
>>>>>>> 9319583a
    expected.fulfillment.subconditions[0]['body'].sign(str(tx).encode(),
                                                       PrivateKey(user_priv))
    expected.fulfillment.subconditions[1]['body'].sign(str(tx).encode(),
                                                       PrivateKey(user2_priv))
    tx.sign([user_priv, user2_priv])

    assert tx.inputs[0].to_dict()['fulfillment'] == \
        expected.fulfillment.serialize_uri()
    assert tx.inputs_valid() is True

    validate_transaction_model(tx)


<<<<<<< HEAD
def test_multiple_input_validation_of_transfer_tx(user_input, user_output,
                                                  user_priv, user2_pub,
                                                  user2_priv, user3_pub,
                                                  user3_priv):
    from copy import deepcopy
    from bigchaindb.common.transaction import (Transaction, TransactionLink,
                                               Input, Output, Asset)
    from cryptoconditions import Ed25519Fulfillment
    from .util import validate_transaction_model

    tx = Transaction(Transaction.CREATE, Asset(divisible=True),
                     [user_input, deepcopy(user_input)],
                     [user_output, deepcopy(user_output)])
    tx.sign([user_priv])

    inputs = [Input(cond.fulfillment, cond.public_keys,
                    TransactionLink(tx.id, index))
              for index, cond in enumerate(tx.outputs)]
    outputs = [Output(Ed25519Fulfillment(public_key=user3_pub), [user3_pub]),
               Output(Ed25519Fulfillment(public_key=user3_pub), [user3_pub])]
    transfer_tx = Transaction('TRANSFER', tx.asset, inputs, outputs)
=======
def test_multiple_fulfillment_validation_of_transfer_tx(user_ffill, user_cond,
                                                        user_priv, user2_pub,
                                                        user2_priv, user3_pub,
                                                        user3_priv,
                                                        asset_definition):
    from copy import deepcopy
    from bigchaindb.common.transaction import (Transaction, TransactionLink,
                                               Fulfillment, Condition)
    from cryptoconditions import Ed25519Fulfillment
    from .util import validate_transaction_model

    tx = Transaction(Transaction.CREATE, asset_definition,
                     [user_ffill, deepcopy(user_ffill)],
                     [user_cond, deepcopy(user_cond)])
    tx.sign([user_priv])

    fulfillments = [Fulfillment(cond.fulfillment, cond.owners_after,
                                TransactionLink(tx.id, index))
                    for index, cond in enumerate(tx.conditions)]
    conditions = [Condition(Ed25519Fulfillment(public_key=user3_pub),
                            [user3_pub]),
                  Condition(Ed25519Fulfillment(public_key=user3_pub),
                            [user3_pub])]
    transfer_tx = Transaction('TRANSFER', {'id': tx.id},
                              fulfillments, conditions)
>>>>>>> 9319583a
    transfer_tx = transfer_tx.sign([user_priv])

    assert transfer_tx.inputs_valid(tx.outputs) is True

    validate_transaction_model(tx)


def test_validate_inputs_of_transfer_tx_with_invalid_params(
        transfer_tx, cond_uri, utx, user2_pub, user_priv):
    from bigchaindb.common.transaction import Output
    from cryptoconditions import Ed25519Fulfillment

    invalid_out = Output(Ed25519Fulfillment.from_uri('cf:0:'), ['invalid'])
    assert transfer_tx.inputs_valid([invalid_out]) is False
    invalid_out = utx.outputs[0]
    invalid_out.public_key = 'invalid'
    assert transfer_tx.inputs_valid([invalid_out]) is True

    with raises(TypeError):
        assert transfer_tx.inputs_valid(None) is False
    with raises(AttributeError):
        transfer_tx.inputs_valid('not a list')
    with raises(ValueError):
        transfer_tx.inputs_valid([])
    with raises(TypeError):
        transfer_tx.operation = "Operation that doesn't exist"
        transfer_tx.inputs_valid([utx.outputs[0]])


<<<<<<< HEAD
def test_create_create_transaction_single_io(user_output, user_pub, data, uuid4):
    from bigchaindb.common.transaction import Transaction, Asset
=======
def test_create_create_transaction_single_io(user_cond, user_pub, data):
    from bigchaindb.common.transaction import Transaction
>>>>>>> 9319583a
    from .util import validate_transaction_model

    expected = {
        'outputs': [user_output.to_dict()],
        'metadata': data,
        'asset': {
            'data': data,
        },
        'inputs': [
            {
                'owners_before': [
                    user_pub
                ],
                'fulfillment': None,
                'fulfills': None
            }
        ],
        'operation': 'CREATE',
        'version': 1,
    }

    tx = Transaction.create([user_pub], [([user_pub], 1)], metadata=data,
                            asset=data)
    tx_dict = tx.to_dict()
    tx_dict['inputs'][0]['fulfillment'] = None
    tx_dict.pop('id')

    assert tx_dict == expected

    validate_transaction_model(tx)


def test_validate_single_io_create_transaction(user_pub, user_priv, data,
                                               asset_definition):
    from bigchaindb.common.transaction import Transaction

    tx = Transaction.create([user_pub], [([user_pub], 1)], metadata=data)
    tx = tx.sign([user_priv])
    assert tx.inputs_valid() is True


<<<<<<< HEAD
def test_create_create_transaction_multiple_io(user_output, user2_output, user_pub,
                                               user2_pub):
    from bigchaindb.common.transaction import Transaction, Asset, Input
=======
def test_create_create_transaction_multiple_io(user_cond, user2_cond, user_pub,
                                               user2_pub, asset_definition):
    from bigchaindb.common.transaction import Transaction, Fulfillment
>>>>>>> 9319583a

    # a fulfillment for a create transaction with multiple `owners_before`
    # is a fulfillment for an implicit threshold condition with
    # weight = len(owners_before)
    input = Input.generate([user_pub, user2_pub]).to_dict()
    expected = {
        'outputs': [user_output.to_dict(), user2_output.to_dict()],
        'metadata': {
            'message': 'hello'
        },
        'inputs': [input],
        'operation': 'CREATE',
        'version': 1
    }
    tx = Transaction.create([user_pub, user2_pub],
                            [([user_pub], 1), ([user2_pub], 1)],
                            metadata={'message': 'hello'}).to_dict()
    tx.pop('id')
    tx.pop('asset')

    assert tx == expected


def test_validate_multiple_io_create_transaction(user_pub, user_priv,
                                                 user2_pub, user2_priv,
                                                 asset_definition):
    from bigchaindb.common.transaction import Transaction
    from .util import validate_transaction_model

    tx = Transaction.create([user_pub, user2_pub],
                            [([user_pub], 1), ([user2_pub], 1)],
                            metadata={'message': 'hello'})
    tx = tx.sign([user_priv, user2_priv])
    assert tx.inputs_valid() is True

    validate_transaction_model(tx)


def test_create_create_transaction_threshold(user_pub, user2_pub, user3_pub,
<<<<<<< HEAD
                                             user_user2_threshold_output,
                                             user_user2_threshold_input, data,
                                             uuid4):
    from bigchaindb.common.transaction import Transaction, Asset
=======
                                             user_user2_threshold_cond,
                                             user_user2_threshold_ffill, data):
    from bigchaindb.common.transaction import Transaction
>>>>>>> 9319583a

    expected = {
        'outputs': [user_user2_threshold_output.to_dict()],
        'metadata': data,
        'asset': {
            'data': data,
        },
        'inputs': [
            {
                'owners_before': [
                    user_pub,
                ],
                'fulfillment': None,
                'fulfills': None,
            },
        ],
        'operation': 'CREATE',
        'version': 1
    }
    tx = Transaction.create([user_pub], [([user_pub, user2_pub], 1)],
                            metadata=data, asset=data)
    tx_dict = tx.to_dict()
    tx_dict.pop('id')
    tx_dict['inputs'][0]['fulfillment'] = None

    assert tx_dict == expected


def test_validate_threshold_create_transaction(user_pub, user_priv, user2_pub,
                                               data, asset_definition):
    from bigchaindb.common.transaction import Transaction
    from .util import validate_transaction_model

    tx = Transaction.create([user_pub], [([user_pub, user2_pub], 1)],
                            metadata=data)
    tx = tx.sign([user_priv])
    assert tx.inputs_valid() is True

    validate_transaction_model(tx)


def test_create_create_transaction_with_invalid_parameters(user_pub):
    from bigchaindb.common.transaction import Transaction

    with raises(TypeError):
        Transaction.create('not a list')
    with raises(TypeError):
        Transaction.create([], 'not a list')
    with raises(ValueError):
        Transaction.create([], [user_pub])
    with raises(ValueError):
        Transaction.create([user_pub], [])
    with raises(ValueError):
        Transaction.create([user_pub], [user_pub])
    with raises(ValueError):
        Transaction.create([user_pub], [([user_pub],)])
    with raises(TypeError):
        Transaction.create([user_pub], [([user_pub], 1)],
                           metadata='not a dict or none')
    with raises(TypeError):
        Transaction.create([user_pub],
                           [([user_pub], 1)],
                           asset='not a dict or none')


def test_outputs_to_inputs(tx):
    inputs = tx.to_inputs([0])
    assert len(inputs) == 1
    input = inputs.pop()
    assert input.owners_before == tx.outputs[0].public_keys
    assert input.fulfillment == tx.outputs[0].fulfillment
    assert input.fulfills.txid == tx.id
    assert input.fulfills.output == 0


def test_create_transfer_transaction_single_io(tx, user_pub, user2_pub,
<<<<<<< HEAD
                                               user2_output, user_priv, uuid4):
=======
                                               user2_cond, user_priv):
>>>>>>> 9319583a
    from copy import deepcopy
    from bigchaindb.common.crypto import PrivateKey
    from bigchaindb.common.transaction import Transaction
    from bigchaindb.common.util import serialize
    from .util import validate_transaction_model

    expected = {
        'outputs': [user2_output.to_dict()],
        'metadata': None,
        'asset': {
            'id': tx.id,
        },
        'inputs': [
            {
                'owners_before': [
                    user_pub
                ],
                'fulfillment': None,
                'fulfills': {
                    'txid': tx.id,
                    'output': 0
                }
            }
        ],
        'operation': 'TRANSFER',
        'version': 1
    }
    inputs = tx.to_inputs([0])
    transfer_tx = Transaction.transfer(inputs, [([user2_pub], 1)],
                                       asset_id=tx.id)
    transfer_tx = transfer_tx.sign([user_priv])
    transfer_tx = transfer_tx.to_dict()

    expected_input = deepcopy(inputs[0])
    expected['id'] = transfer_tx['id']
    expected_input.fulfillment.sign(serialize(expected).encode(),
                                    PrivateKey(user_priv))
    expected_ffill = expected_input.fulfillment.serialize_uri()
    transfer_ffill = transfer_tx['inputs'][0]['fulfillment']

    assert transfer_ffill == expected_ffill

    transfer_tx = Transaction.from_dict(transfer_tx)
    assert transfer_tx.inputs_valid([tx.outputs[0]]) is True

    validate_transaction_model(transfer_tx)


def test_create_transfer_transaction_multiple_io(user_pub, user_priv,
                                                 user2_pub, user2_priv,
<<<<<<< HEAD
                                                 user3_pub, user2_output):
    from bigchaindb.common.transaction import Transaction, Asset
=======
                                                 user3_pub, user2_cond,
                                                 asset_definition):
    from bigchaindb.common.transaction import Transaction
>>>>>>> 9319583a

    tx = Transaction.create([user_pub], [([user_pub], 1), ([user2_pub], 1)],
                            metadata={'message': 'hello'})
    tx = tx.sign([user_priv])

    expected = {
        'outputs': [user2_output.to_dict(), user2_output.to_dict()],
        'metadata': None,
        'inputs': [
            {
                'owners_before': [
                    user_pub
                ],
                'fulfillment': None,
                'fulfills': {
                    'txid': tx.id,
                    'output': 0
                }
            }, {
                'owners_before': [
                    user2_pub
                ],
                'fulfillment': None,
                'fulfills': {
                    'txid': tx.id,
                    'output': 1
                }
            }
        ],
        'operation': 'TRANSFER',
        'version': 1
    }

    transfer_tx = Transaction.transfer(tx.to_inputs(),
                                       [([user2_pub], 1), ([user2_pub], 1)],
                                       asset_id=tx.id)
    transfer_tx = transfer_tx.sign([user_priv, user2_priv])

    assert len(transfer_tx.inputs) == 2
    assert len(transfer_tx.outputs) == 2

    assert transfer_tx.inputs_valid(tx.outputs) is True

    transfer_tx = transfer_tx.to_dict()
    transfer_tx['inputs'][0]['fulfillment'] = None
    transfer_tx['inputs'][1]['fulfillment'] = None
    transfer_tx.pop('asset')
    transfer_tx.pop('id')

    assert expected == transfer_tx


def test_create_transfer_with_invalid_parameters(tx, user_pub):
    from bigchaindb.common.transaction import Transaction

    with raises(TypeError):
        Transaction.transfer({}, [], tx.id)
    with raises(ValueError):
        Transaction.transfer([], [], tx.id)
    with raises(TypeError):
        Transaction.transfer(['fulfillment'], {}, tx.id)
    with raises(ValueError):
        Transaction.transfer(['fulfillment'], [], tx.id)
    with raises(ValueError):
        Transaction.transfer(['fulfillment'], [user_pub], tx.id)
    with raises(ValueError):
        Transaction.transfer(['fulfillment'], [([user_pub],)], tx.id)
    with raises(TypeError):
        Transaction.transfer(['fulfillment'], [([user_pub], 1)],
                             tx.id, metadata='not a dict or none')
    with raises(TypeError):
        Transaction.transfer(['fulfillment'], [([user_pub], 1)],
                             ['not a string'])


<<<<<<< HEAD
def test_cant_add_empty_output():
    from bigchaindb.common.transaction import Transaction, Asset
=======
def test_cant_add_empty_condition():
    from bigchaindb.common.transaction import Transaction
    tx = Transaction(Transaction.CREATE, None)
>>>>>>> 9319583a

    with raises(TypeError):
        tx.add_output(None)


<<<<<<< HEAD
def test_cant_add_empty_input():
    from bigchaindb.common.transaction import Transaction, Asset
=======
def test_cant_add_empty_fulfillment():
    from bigchaindb.common.transaction import Transaction
    tx = Transaction(Transaction.CREATE, None)
>>>>>>> 9319583a

    with raises(TypeError):
        tx.add_input(None)<|MERGE_RESOLUTION|>--- conflicted
+++ resolved
@@ -142,24 +142,16 @@
     assert cond == expected
 
 
-<<<<<<< HEAD
 def test_invalid_output_initialization(cond_uri, user_pub):
     from bigchaindb.common.transaction import Output
+    from bigchaindb.common.exceptions import AmountError
 
     with raises(TypeError):
         Output(cond_uri, user_pub)
-=======
-def test_invalid_condition_initialization(cond_uri, user_pub):
-    from bigchaindb.common.transaction import Condition
-    from bigchaindb.common.exceptions import AmountError
-
-    with raises(TypeError):
-        Condition(cond_uri, user_pub)
-    with raises(TypeError):
-        Condition(cond_uri, [user_pub], 'amount')
+    with raises(TypeError):
+        Output(cond_uri, [user_pub], 'amount')
     with raises(AmountError):
-        Condition(cond_uri, [user_pub], 0)
->>>>>>> 9319583a
+        Output(cond_uri, [user_pub], 0)
 
 
 def test_generate_output_split_half_recursive(user_pub, user2_pub,
@@ -265,39 +257,22 @@
     with raises(TypeError):
         Transaction(
             operation='CREATE',
-<<<<<<< HEAD
-            asset=Asset(),
+            asset=asset_definition,
             outputs='invalid outputs'
-=======
-            asset=asset_definition,
-            conditions='invalid conditions'
->>>>>>> 9319583a
         )
     with raises(TypeError):
         Transaction(
             operation='CREATE',
-<<<<<<< HEAD
-            asset=Asset(),
+            asset=asset_definition,
             outputs=[],
             inputs='invalid inputs'
-=======
-            asset=asset_definition,
-            conditions=[],
-            fulfillments='invalid fulfillments'
->>>>>>> 9319583a
         )
     with raises(TypeError):
         Transaction(
             operation='CREATE',
-<<<<<<< HEAD
-            asset=Asset(),
+            asset=asset_definition,
             outputs=[],
             inputs=[],
-=======
-            asset=asset_definition,
-            conditions=[],
-            fulfillments=[],
->>>>>>> 9319583a
             metadata='invalid metadata'
         )
 
@@ -312,15 +287,9 @@
     assert asset == expected
 
 
-<<<<<<< HEAD
-def test_transaction_serialization(user_input, user_output, data, data_id):
-    from bigchaindb.common.transaction import Transaction, Asset
-    from bigchaindb.common.exceptions import ValidationError
-    from .util import validate_transaction_model
-=======
-def test_transaction_serialization(user_ffill, user_cond, data):
-    from bigchaindb.common.transaction import Transaction
->>>>>>> 9319583a
+def test_transaction_serialization(user_input, user_output, data):
+    from bigchaindb.common.transaction import Transaction
+    from .util import validate_transaction_model
 
     tx_id = 'l0l'
 
@@ -338,37 +307,21 @@
         }
     }
 
-<<<<<<< HEAD
-    tx = Transaction(Transaction.CREATE, Asset(data, data_id), [user_input],
+    tx = Transaction(Transaction.CREATE, {'data': data}, [user_input],
                      [user_output])
-=======
-    tx = Transaction(Transaction.CREATE, {'data': data}, [user_ffill],
-                     [user_cond])
->>>>>>> 9319583a
     tx_dict = tx.to_dict()
     tx_dict['id'] = tx_id
 
     assert tx_dict == expected
 
 
-<<<<<<< HEAD
-
-def test_transaction_deserialization(user_input, user_output, data, uuid4):
-    from bigchaindb.common.transaction import Transaction, Asset
-    from .util import validate_transaction_model
-
-    expected_asset = Asset(data, uuid4)
+def test_transaction_deserialization(user_input, user_output, data):
+    from bigchaindb.common.transaction import Transaction
+    from .util import validate_transaction_model
+
+    expected_asset = {'data': data}
     expected = Transaction(Transaction.CREATE, expected_asset, [user_input],
                            [user_output], None, Transaction.VERSION)
-=======
-def test_transaction_deserialization(user_ffill, user_cond, data):
-    from bigchaindb.common.transaction import Transaction
-    from .util import validate_transaction_model
-
-    expected_asset = {'data': data}
-    expected = Transaction(Transaction.CREATE, expected_asset, [user_ffill],
-                           [user_cond], None, Transaction.VERSION)
->>>>>>> 9319583a
 
     tx = {
         'version': Transaction.VERSION,
@@ -484,128 +437,38 @@
     assert bool(TransactionLink(False, False)) is True
 
 
-<<<<<<< HEAD
-def test_asset_link_serialization():
-    from bigchaindb.common.transaction import AssetLink
-
-    data_id = 'a asset id'
-    expected = {
-        'id': data_id,
-    }
-    asset_link = AssetLink(data_id)
-
-    assert asset_link.to_dict() == expected
-
-
-def test_asset_link_serialization_with_empty_payload():
-    from bigchaindb.common.transaction import AssetLink
-
-    expected = None
-    asset_link = AssetLink()
-
-    assert asset_link.to_dict() == expected
-
-
-def test_asset_link_deserialization():
-    from bigchaindb.common.transaction import AssetLink
-
-    data_id = 'a asset id'
-    expected = AssetLink(data_id)
-    asset_link = {
-        'id': data_id
-    }
-    asset_link = AssetLink.from_dict(asset_link)
-
-    assert asset_link == expected
-
-
-def test_asset_link_deserialization_with_empty_payload():
-    from bigchaindb.common.transaction import AssetLink
-
-    expected = AssetLink()
-    asset_link = AssetLink.from_dict(None)
-
-    assert asset_link == expected
-
-
-def test_cast_asset_link_to_boolean():
-    from bigchaindb.common.transaction import AssetLink
-
-    assert bool(AssetLink()) is False
-    assert bool(AssetLink('a')) is True
-    assert bool(AssetLink(False)) is True
-
-
-def test_eq_asset_link():
-    from bigchaindb.common.transaction import AssetLink
-
-    asset_id_1 = 'asset_1'
-    asset_id_2 = 'asset_2'
-
-    assert AssetLink(asset_id_1) == AssetLink(asset_id_1)
-    assert AssetLink(asset_id_1) != AssetLink(asset_id_2)
-
-
-def test_add_input_to_tx(user_input):
-    from bigchaindb.common.transaction import Transaction, Asset
-
-    with patch.object(Asset, 'validate_asset', return_value=None):
-        tx = Transaction(Transaction.CREATE, Asset(), [], [])
+def test_add_input_to_tx(user_input, asset_definition):
+    from bigchaindb.common.transaction import Transaction
+
+    tx = Transaction(Transaction.CREATE, asset_definition, [], [])
     tx.add_input(user_input)
-=======
-def test_add_fulfillment_to_tx(user_ffill, asset_definition):
-    from bigchaindb.common.transaction import Transaction
-
+
+    assert len(tx.inputs) == 1
+
+
+def test_add_input_to_tx_with_invalid_parameters(asset_definition):
+    from bigchaindb.common.transaction import Transaction
+    tx = Transaction(Transaction.CREATE, asset_definition)
+
+    with raises(TypeError):
+        tx.add_input('somewronginput')
+
+
+def test_add_output_to_tx(user_output, asset_definition):
+    from bigchaindb.common.transaction import Transaction
+    from .util import validate_transaction_model
+
+    tx = Transaction(Transaction.CREATE, asset_definition)
+    tx.add_output(user_output)
+
+    assert len(tx.outputs) == 1
+
+    validate_transaction_model(tx)
+
+
+def test_add_output_to_tx_with_invalid_parameters(asset_definition):
+    from bigchaindb.common.transaction import Transaction
     tx = Transaction(Transaction.CREATE, asset_definition, [], [])
-    tx.add_fulfillment(user_ffill)
->>>>>>> 9319583a
-
-    assert len(tx.inputs) == 1
-
-
-<<<<<<< HEAD
-def test_add_input_to_tx_with_invalid_parameters():
-    from bigchaindb.common.transaction import Transaction, Asset
-=======
-def test_add_fulfillment_to_tx_with_invalid_parameters(asset_definition):
-    from bigchaindb.common.transaction import Transaction
-    tx = Transaction(Transaction.CREATE, asset_definition)
->>>>>>> 9319583a
-
-    with raises(TypeError):
-        tx.add_input('somewronginput')
-
-
-<<<<<<< HEAD
-def test_add_output_to_tx(user_output):
-    from bigchaindb.common.transaction import Transaction, Asset
-    from .util import validate_transaction_model
-
-    with patch.object(Asset, 'validate_asset', return_value=None):
-        tx = Transaction(Transaction.CREATE, Asset())
-    tx.add_output(user_output)
-=======
-def test_add_condition_to_tx(user_cond, asset_definition):
-    from bigchaindb.common.transaction import Transaction
-    from .util import validate_transaction_model
-
-    tx = Transaction(Transaction.CREATE, asset_definition)
-    tx.add_condition(user_cond)
->>>>>>> 9319583a
-
-    assert len(tx.outputs) == 1
-
-    validate_transaction_model(tx)
-
-
-<<<<<<< HEAD
-def test_add_output_to_tx_with_invalid_parameters():
-    from bigchaindb.common.transaction import Transaction, Asset
-=======
-def test_add_condition_to_tx_with_invalid_parameters(asset_definition):
-    from bigchaindb.common.transaction import Transaction
-    tx = Transaction(Transaction.CREATE, asset_definition, [], [])
->>>>>>> 9319583a
 
     with raises(TypeError):
         tx.add_output('somewronginput')
@@ -618,24 +481,15 @@
         utx.sign(user_priv)
 
 
-<<<<<<< HEAD
-def test_validate_tx_simple_create_signature(user_input, user_output, user_priv):
-=======
-def test_validate_tx_simple_create_signature(user_ffill, user_cond, user_priv,
+def test_validate_tx_simple_create_signature(user_input, user_output, user_priv,
                                              asset_definition):
->>>>>>> 9319583a
     from copy import deepcopy
     from bigchaindb.common.crypto import PrivateKey
     from bigchaindb.common.transaction import Transaction
     from .util import validate_transaction_model
 
-<<<<<<< HEAD
-    tx = Transaction(Transaction.CREATE, Asset(), [user_input], [user_output])
+    tx = Transaction(Transaction.CREATE, asset_definition, [user_input], [user_output])
     expected = deepcopy(user_output)
-=======
-    tx = Transaction(Transaction.CREATE, asset_definition, [user_ffill], [user_cond])
-    expected = deepcopy(user_cond)
->>>>>>> 9319583a
     expected.fulfillment.sign(str(tx).encode(), PrivateKey(user_priv))
     tx.sign([user_priv])
 
@@ -686,27 +540,17 @@
     assert not valid
 
 
-<<<<<<< HEAD
-def test_validate_multiple_inputs(user_input, user_output, user_priv):
-=======
-def test_validate_multiple_fulfillments(user_ffill, user_cond, user_priv,
-                                        asset_definition):
->>>>>>> 9319583a
+def test_validate_multiple_inputs(user_input, user_output, user_priv,
+                                  asset_definition):
     from copy import deepcopy
 
     from bigchaindb.common.crypto import PrivateKey
     from bigchaindb.common.transaction import Transaction
     from .util import validate_transaction_model
 
-<<<<<<< HEAD
-    tx = Transaction(Transaction.CREATE, Asset(divisible=True),
+    tx = Transaction(Transaction.CREATE, asset_definition,
                      [user_input, deepcopy(user_input)],
                      [user_output, deepcopy(user_output)])
-=======
-    tx = Transaction(Transaction.CREATE, asset_definition,
-                     [user_ffill, deepcopy(user_ffill)],
-                     [user_cond, deepcopy(user_cond)])
->>>>>>> 9319583a
 
     expected_first = deepcopy(tx)
     expected_second = deepcopy(tx)
@@ -743,16 +587,10 @@
     from bigchaindb.common.transaction import Transaction
     from .util import validate_transaction_model
 
-<<<<<<< HEAD
-    tx = Transaction(Transaction.CREATE, Asset(), [user_user2_threshold_input],
+    tx = Transaction(Transaction.CREATE, asset_definition,
+                     [user_user2_threshold_input],
                      [user_user2_threshold_output])
     expected = deepcopy(user_user2_threshold_output)
-=======
-    tx = Transaction(Transaction.CREATE, asset_definition,
-                     [user_user2_threshold_ffill],
-                     [user_user2_threshold_cond])
-    expected = deepcopy(user_user2_threshold_cond)
->>>>>>> 9319583a
     expected.fulfillment.subconditions[0]['body'].sign(str(tx).encode(),
                                                        PrivateKey(user_priv))
     expected.fulfillment.subconditions[1]['body'].sign(str(tx).encode(),
@@ -766,18 +604,18 @@
     validate_transaction_model(tx)
 
 
-<<<<<<< HEAD
 def test_multiple_input_validation_of_transfer_tx(user_input, user_output,
                                                   user_priv, user2_pub,
                                                   user2_priv, user3_pub,
-                                                  user3_priv):
+                                                  user3_priv,
+                                                  asset_definition):
     from copy import deepcopy
     from bigchaindb.common.transaction import (Transaction, TransactionLink,
-                                               Input, Output, Asset)
+                                               Input, Output)
     from cryptoconditions import Ed25519Fulfillment
     from .util import validate_transaction_model
 
-    tx = Transaction(Transaction.CREATE, Asset(divisible=True),
+    tx = Transaction(Transaction.CREATE, asset_definition,
                      [user_input, deepcopy(user_input)],
                      [user_output, deepcopy(user_output)])
     tx.sign([user_priv])
@@ -787,34 +625,7 @@
               for index, cond in enumerate(tx.outputs)]
     outputs = [Output(Ed25519Fulfillment(public_key=user3_pub), [user3_pub]),
                Output(Ed25519Fulfillment(public_key=user3_pub), [user3_pub])]
-    transfer_tx = Transaction('TRANSFER', tx.asset, inputs, outputs)
-=======
-def test_multiple_fulfillment_validation_of_transfer_tx(user_ffill, user_cond,
-                                                        user_priv, user2_pub,
-                                                        user2_priv, user3_pub,
-                                                        user3_priv,
-                                                        asset_definition):
-    from copy import deepcopy
-    from bigchaindb.common.transaction import (Transaction, TransactionLink,
-                                               Fulfillment, Condition)
-    from cryptoconditions import Ed25519Fulfillment
-    from .util import validate_transaction_model
-
-    tx = Transaction(Transaction.CREATE, asset_definition,
-                     [user_ffill, deepcopy(user_ffill)],
-                     [user_cond, deepcopy(user_cond)])
-    tx.sign([user_priv])
-
-    fulfillments = [Fulfillment(cond.fulfillment, cond.owners_after,
-                                TransactionLink(tx.id, index))
-                    for index, cond in enumerate(tx.conditions)]
-    conditions = [Condition(Ed25519Fulfillment(public_key=user3_pub),
-                            [user3_pub]),
-                  Condition(Ed25519Fulfillment(public_key=user3_pub),
-                            [user3_pub])]
-    transfer_tx = Transaction('TRANSFER', {'id': tx.id},
-                              fulfillments, conditions)
->>>>>>> 9319583a
+    transfer_tx = Transaction('TRANSFER', {'id': tx.id}, inputs, outputs)
     transfer_tx = transfer_tx.sign([user_priv])
 
     assert transfer_tx.inputs_valid(tx.outputs) is True
@@ -844,13 +655,8 @@
         transfer_tx.inputs_valid([utx.outputs[0]])
 
 
-<<<<<<< HEAD
-def test_create_create_transaction_single_io(user_output, user_pub, data, uuid4):
-    from bigchaindb.common.transaction import Transaction, Asset
-=======
-def test_create_create_transaction_single_io(user_cond, user_pub, data):
-    from bigchaindb.common.transaction import Transaction
->>>>>>> 9319583a
+def test_create_create_transaction_single_io(user_output, user_pub, data):
+    from bigchaindb.common.transaction import Transaction
     from .util import validate_transaction_model
 
     expected = {
@@ -892,15 +698,9 @@
     assert tx.inputs_valid() is True
 
 
-<<<<<<< HEAD
 def test_create_create_transaction_multiple_io(user_output, user2_output, user_pub,
-                                               user2_pub):
-    from bigchaindb.common.transaction import Transaction, Asset, Input
-=======
-def test_create_create_transaction_multiple_io(user_cond, user2_cond, user_pub,
                                                user2_pub, asset_definition):
-    from bigchaindb.common.transaction import Transaction, Fulfillment
->>>>>>> 9319583a
+    from bigchaindb.common.transaction import Transaction, Input
 
     # a fulfillment for a create transaction with multiple `owners_before`
     # is a fulfillment for an implicit threshold condition with
@@ -940,16 +740,9 @@
 
 
 def test_create_create_transaction_threshold(user_pub, user2_pub, user3_pub,
-<<<<<<< HEAD
                                              user_user2_threshold_output,
-                                             user_user2_threshold_input, data,
-                                             uuid4):
-    from bigchaindb.common.transaction import Transaction, Asset
-=======
-                                             user_user2_threshold_cond,
-                                             user_user2_threshold_ffill, data):
-    from bigchaindb.common.transaction import Transaction
->>>>>>> 9319583a
+                                             user_user2_threshold_input, data):
+    from bigchaindb.common.transaction import Transaction
 
     expected = {
         'outputs': [user_user2_threshold_output.to_dict()],
@@ -1026,11 +819,7 @@
 
 
 def test_create_transfer_transaction_single_io(tx, user_pub, user2_pub,
-<<<<<<< HEAD
-                                               user2_output, user_priv, uuid4):
-=======
-                                               user2_cond, user_priv):
->>>>>>> 9319583a
+                                               user2_output, user_priv):
     from copy import deepcopy
     from bigchaindb.common.crypto import PrivateKey
     from bigchaindb.common.transaction import Transaction
@@ -1081,14 +870,9 @@
 
 def test_create_transfer_transaction_multiple_io(user_pub, user_priv,
                                                  user2_pub, user2_priv,
-<<<<<<< HEAD
-                                                 user3_pub, user2_output):
-    from bigchaindb.common.transaction import Transaction, Asset
-=======
-                                                 user3_pub, user2_cond,
+                                                 user3_pub, user2_output,
                                                  asset_definition):
     from bigchaindb.common.transaction import Transaction
->>>>>>> 9319583a
 
     tx = Transaction.create([user_pub], [([user_pub], 1), ([user2_pub], 1)],
                             metadata={'message': 'hello'})
@@ -1164,27 +948,17 @@
                              ['not a string'])
 
 
-<<<<<<< HEAD
 def test_cant_add_empty_output():
-    from bigchaindb.common.transaction import Transaction, Asset
-=======
-def test_cant_add_empty_condition():
     from bigchaindb.common.transaction import Transaction
     tx = Transaction(Transaction.CREATE, None)
->>>>>>> 9319583a
 
     with raises(TypeError):
         tx.add_output(None)
 
 
-<<<<<<< HEAD
 def test_cant_add_empty_input():
-    from bigchaindb.common.transaction import Transaction, Asset
-=======
-def test_cant_add_empty_fulfillment():
     from bigchaindb.common.transaction import Transaction
     tx = Transaction(Transaction.CREATE, None)
->>>>>>> 9319583a
 
     with raises(TypeError):
         tx.add_input(None)