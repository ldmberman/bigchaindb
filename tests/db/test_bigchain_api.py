--- conflicted
+++ resolved
@@ -191,13 +191,12 @@
         assert len(matches) == 1
         assert matches[0].id == tx.id
 
-<<<<<<< HEAD
-    @pytest.mark.usefixtures('inputs')
-    def test_get_transactions_for_metadata_invalid_block(self, b, user_vk):
+    @pytest.mark.usefixtures('inputs')
+    def test_get_transactions_for_metadata_invalid_block(self, b, user_pk):
         from bigchaindb.models import Transaction
 
         metadata = {'msg': 'Hello BigchainDB!'}
-        tx = Transaction.create([b.me], [([user_vk], 1)], metadata=metadata)
+        tx = Transaction.create([b.me], [([user_pk], 1)], metadata=metadata)
 
         block = b.create_block([tx])
         b.write_block(block, durability='hard')
@@ -210,10 +209,6 @@
 
     def test_get_transactions_for_metadata_mismatch(self, b):
         matches = b.get_transaction_by_metadata_id('missing')
-=======
-    def test_get_transactions_for_metadata(self, b, user_pk):
-        matches = b.get_tx_by_metadata_id('missing')
->>>>>>> 950ce915
         assert not matches
 
     @pytest.mark.usefixtures('inputs')
