import pytest


# CREATE divisible asset
# Single input
# Single owners_before
# Single output
# Single owners_after
def test_single_in_single_own_single_out_single_own_create(b, user_pk):
    from bigchaindb.models import Transaction

    tx = Transaction.create([b.me], [([user_pk], 100)])
    tx_signed = tx.sign([b.me_private])

    assert tx_signed.validate(b) == tx_signed
    assert len(tx_signed.outputs) == 1
    assert tx_signed.outputs[0].amount == 100
    assert len(tx_signed.inputs) == 1


# CREATE divisible asset
# Single input
# Single owners_before
# Multiple outputs
# Single owners_after per output
def test_single_in_single_own_multiple_out_single_own_create(b, user_pk):
    from bigchaindb.models import Transaction

    tx = Transaction.create([b.me], [([user_pk], 50), ([user_pk], 50)])
    tx_signed = tx.sign([b.me_private])

    assert tx_signed.validate(b) == tx_signed
    assert len(tx_signed.outputs) == 2
    assert tx_signed.outputs[0].amount == 50
    assert tx_signed.outputs[1].amount == 50
    assert len(tx_signed.inputs) == 1


# CREATE divisible asset
# Single input
# Single owners_before
# Single output
# Multiple owners_after
def test_single_in_single_own_single_out_multiple_own_create(b, user_pk):
    from bigchaindb.models import Transaction

    tx = Transaction.create([b.me], [([user_pk, user_pk], 100)])
    tx_signed = tx.sign([b.me_private])

    assert tx_signed.validate(b) == tx_signed
    assert len(tx_signed.outputs) == 1
    assert tx_signed.outputs[0].amount == 100

    output = tx_signed.outputs[0].to_dict()
    assert 'subfulfillments' in output['condition']['details']
    assert len(output['condition']['details']['subfulfillments']) == 2

    assert len(tx_signed.inputs) == 1


# CREATE divisible asset
# Single input
# Single owners_before
# Multiple outputs
# Mix: one output with a single owners_after, one output with multiple
#      owners_after
def test_single_in_single_own_multiple_out_mix_own_create(b, user_pk):
    from bigchaindb.models import Transaction

    tx = Transaction.create([b.me], [([user_pk], 50), ([user_pk, user_pk], 50)])
    tx_signed = tx.sign([b.me_private])

    assert tx_signed.validate(b) == tx_signed
    assert len(tx_signed.outputs) == 2
    assert tx_signed.outputs[0].amount == 50
    assert tx_signed.outputs[1].amount == 50

    output_cid1 = tx_signed.outputs[1].to_dict()
    assert 'subfulfillments' in output_cid1['condition']['details']
    assert len(output_cid1['condition']['details']['subfulfillments']) == 2

    assert len(tx_signed.inputs) == 1


# CREATE divisible asset
# Single input
# Multiple owners_before
# Output combinations already tested above
def test_single_in_multiple_own_single_out_single_own_create(b, user_pk,
                                                             user_sk):
    from bigchaindb.models import Transaction

    tx = Transaction.create([b.me, user_pk], [([user_pk], 100)])
    tx_signed = tx.sign([b.me_private, user_sk])
    assert tx_signed.validate(b) == tx_signed
    assert len(tx_signed.outputs) == 1
    assert tx_signed.outputs[0].amount == 100
    assert len(tx_signed.inputs) == 1

    ffill = tx_signed.inputs[0].fulfillment.to_dict()
    assert 'subfulfillments' in ffill
    assert len(ffill['subfulfillments']) == 2


# TRANSFER divisible asset
# Single input
# Single owners_before
# Single output
# Single owners_after
# TODO: I don't really need inputs. But I need the database to be setup or
#       else there will be no genesis block and b.get_last_voted_block will
#       fail.
#       Is there a better way of doing this?
@pytest.mark.bdb
@pytest.mark.usefixtures('inputs')
def test_single_in_single_own_single_out_single_own_transfer(b, user_pk,
                                                             user_sk):
    from bigchaindb.models import Transaction

    # CREATE divisible asset
    tx_create = Transaction.create([b.me], [([user_pk], 100)])
    tx_create_signed = tx_create.sign([b.me_private])
    # create block
    block = b.create_block([tx_create_signed])
    assert block.validate(b) == block
    b.write_block(block)
    # vote
    vote = b.vote(block.id, b.get_last_voted_block().id, True)
    b.write_vote(vote)

    # TRANSFER
    tx_transfer = Transaction.transfer(tx_create.to_inputs(), [([b.me], 100)],
                                       asset_id=tx_create.id)
    tx_transfer_signed = tx_transfer.sign([user_sk])

    assert tx_transfer_signed.validate(b)
    assert len(tx_transfer_signed.outputs) == 1
    assert tx_transfer_signed.outputs[0].amount == 100
    assert len(tx_transfer_signed.inputs) == 1


# TRANSFER divisible asset
# Single input
# Single owners_before
# Multiple output
# Single owners_after
@pytest.mark.bdb
@pytest.mark.usefixtures('inputs')
def test_single_in_single_own_multiple_out_single_own_transfer(b, user_pk,
                                                               user_sk):
    from bigchaindb.models import Transaction

    # CREATE divisible asset
    tx_create = Transaction.create([b.me], [([user_pk], 100)])
    tx_create_signed = tx_create.sign([b.me_private])
    # create block
    block = b.create_block([tx_create_signed])
    assert block.validate(b) == block
    b.write_block(block)
    # vote
    vote = b.vote(block.id, b.get_last_voted_block().id, True)
    b.write_vote(vote)

    # TRANSFER
    tx_transfer = Transaction.transfer(tx_create.to_inputs(),
                                       [([b.me], 50), ([b.me], 50)],
                                       asset_id=tx_create.id)
    tx_transfer_signed = tx_transfer.sign([user_sk])

    assert tx_transfer_signed.validate(b) == tx_transfer_signed
    assert len(tx_transfer_signed.outputs) == 2
    assert tx_transfer_signed.outputs[0].amount == 50
    assert tx_transfer_signed.outputs[1].amount == 50
    assert len(tx_transfer_signed.inputs) == 1


# TRANSFER divisible asset
# Single input
# Single owners_before
# Single output
# Multiple owners_after
@pytest.mark.bdb
@pytest.mark.usefixtures('inputs')
def test_single_in_single_own_single_out_multiple_own_transfer(b, user_pk,
                                                               user_sk):
    from bigchaindb.models import Transaction

    # CREATE divisible asset
    tx_create = Transaction.create([b.me], [([user_pk], 100)])
    tx_create_signed = tx_create.sign([b.me_private])
    # create block
    block = b.create_block([tx_create_signed])
    assert block.validate(b) == block
    b.write_block(block)
    # vote
    vote = b.vote(block.id, b.get_last_voted_block().id, True)
    b.write_vote(vote)

    # TRANSFER
    tx_transfer = Transaction.transfer(tx_create.to_inputs(),
                                       [([b.me, b.me], 100)],
                                       asset_id=tx_create.id)
    tx_transfer_signed = tx_transfer.sign([user_sk])

    assert tx_transfer_signed.validate(b) == tx_transfer_signed
    assert len(tx_transfer_signed.outputs) == 1
    assert tx_transfer_signed.outputs[0].amount == 100

    condition = tx_transfer_signed.outputs[0].to_dict()
    assert 'subfulfillments' in condition['condition']['details']
    assert len(condition['condition']['details']['subfulfillments']) == 2

    assert len(tx_transfer_signed.inputs) == 1


# TRANSFER divisible asset
# Single input
# Single owners_before
# Multiple outputs
# Mix: one output with a single owners_after, one output with multiple
#      owners_after
@pytest.mark.bdb
@pytest.mark.usefixtures('inputs')
def test_single_in_single_own_multiple_out_mix_own_transfer(b, user_pk,
                                                            user_sk):
    from bigchaindb.models import Transaction

    # CREATE divisible asset
    tx_create = Transaction.create([b.me], [([user_pk], 100)])
    tx_create_signed = tx_create.sign([b.me_private])
    # create block
    block = b.create_block([tx_create_signed])
    assert block.validate(b) == block
    b.write_block(block)
    # vote
    vote = b.vote(block.id, b.get_last_voted_block().id, True)
    b.write_vote(vote)

    # TRANSFER
    tx_transfer = Transaction.transfer(tx_create.to_inputs(),
                                       [([b.me], 50), ([b.me, b.me], 50)],
                                       asset_id=tx_create.id)
    tx_transfer_signed = tx_transfer.sign([user_sk])

    assert tx_transfer_signed.validate(b) == tx_transfer_signed
    assert len(tx_transfer_signed.outputs) == 2
    assert tx_transfer_signed.outputs[0].amount == 50
    assert tx_transfer_signed.outputs[1].amount == 50

    output_cid1 = tx_transfer_signed.outputs[1].to_dict()
    assert 'subfulfillments' in output_cid1['condition']['details']
    assert len(output_cid1['condition']['details']['subfulfillments']) == 2

    assert len(tx_transfer_signed.inputs) == 1


# TRANSFER divisible asset
# Single input
# Multiple owners_before
# Single output
# Single owners_after
@pytest.mark.bdb
@pytest.mark.usefixtures('inputs')
def test_single_in_multiple_own_single_out_single_own_transfer(b, user_pk,
                                                               user_sk):
    from bigchaindb.models import Transaction

    # CREATE divisible asset
    tx_create = Transaction.create([b.me], [([b.me, user_pk], 100)])
    tx_create_signed = tx_create.sign([b.me_private])
    # create block
    block = b.create_block([tx_create_signed])
    assert block.validate(b) == block
    b.write_block(block)
    # vote
    vote = b.vote(block.id, b.get_last_voted_block().id, True)
    b.write_vote(vote)

    # TRANSFER
    tx_transfer = Transaction.transfer(tx_create.to_inputs(), [([b.me], 100)],
                                       asset_id=tx_create.id)
    tx_transfer_signed = tx_transfer.sign([b.me_private, user_sk])

    assert tx_transfer_signed.validate(b) == tx_transfer_signed
    assert len(tx_transfer_signed.outputs) == 1
    assert tx_transfer_signed.outputs[0].amount == 100
    assert len(tx_transfer_signed.inputs) == 1

    ffill = tx_transfer_signed.inputs[0].fulfillment.to_dict()
    assert 'subfulfillments' in ffill
    assert len(ffill['subfulfillments']) == 2


# TRANSFER divisible asset
# Multiple inputs
# Single owners_before per input
# Single output
# Single owners_after
@pytest.mark.bdb
@pytest.mark.usefixtures('inputs')
def test_multiple_in_single_own_single_out_single_own_transfer(b, user_pk,
                                                               user_sk):
    from bigchaindb.models import Transaction

    # CREATE divisible asset
    tx_create = Transaction.create([b.me], [([user_pk], 50), ([user_pk], 50)])
    tx_create_signed = tx_create.sign([b.me_private])
    # create block
    block = b.create_block([tx_create_signed])
    assert block.validate(b) == block
    b.write_block(block)
    # vote
    vote = b.vote(block.id, b.get_last_voted_block().id, True)
    b.write_vote(vote)

    # TRANSFER
    tx_transfer = Transaction.transfer(tx_create.to_inputs(), [([b.me], 100)],
                                       asset_id=tx_create.id)
    tx_transfer_signed = tx_transfer.sign([user_sk])

    assert tx_transfer_signed.validate(b)
    assert len(tx_transfer_signed.outputs) == 1
    assert tx_transfer_signed.outputs[0].amount == 100
    assert len(tx_transfer_signed.inputs) == 2


# TRANSFER divisible asset
# Multiple inputs
# Multiple owners_before per input
# Single output
# Single owners_after
@pytest.mark.bdb
@pytest.mark.usefixtures('inputs')
def test_multiple_in_multiple_own_single_out_single_own_transfer(b, user_pk,
                                                                 user_sk):
    from bigchaindb.models import Transaction

    # CREATE divisible asset
    tx_create = Transaction.create([b.me], [([user_pk, b.me], 50), ([user_pk, b.me], 50)])
    tx_create_signed = tx_create.sign([b.me_private])
    # create block
    block = b.create_block([tx_create_signed])
    assert block.validate(b) == block
    b.write_block(block)
    # vote
    vote = b.vote(block.id, b.get_last_voted_block().id, True)
    b.write_vote(vote)

    # TRANSFER
    tx_transfer = Transaction.transfer(tx_create.to_inputs(), [([b.me], 100)],
                                       asset_id=tx_create.id)
    tx_transfer_signed = tx_transfer.sign([b.me_private, user_sk])

    assert tx_transfer_signed.validate(b)
    assert len(tx_transfer_signed.outputs) == 1
    assert tx_transfer_signed.outputs[0].amount == 100
    assert len(tx_transfer_signed.inputs) == 2

    ffill_fid0 = tx_transfer_signed.inputs[0].fulfillment.to_dict()
    ffill_fid1 = tx_transfer_signed.inputs[1].fulfillment.to_dict()
    assert 'subfulfillments' in ffill_fid0
    assert 'subfulfillments' in ffill_fid1
    assert len(ffill_fid0['subfulfillments']) == 2
    assert len(ffill_fid1['subfulfillments']) == 2


# TRANSFER divisible asset
# Multiple inputs
# Mix: one input with a single owners_before, one input with multiple
#      owners_before
# Single output
# Single owners_after
@pytest.mark.bdb
@pytest.mark.usefixtures('inputs')
def test_muiltiple_in_mix_own_multiple_out_single_own_transfer(b, user_pk,
                                                               user_sk):
    from bigchaindb.models import Transaction

    # CREATE divisible asset
    tx_create = Transaction.create([b.me], [([user_pk], 50), ([user_pk, b.me], 50)])
    tx_create_signed = tx_create.sign([b.me_private])
    # create block
    block = b.create_block([tx_create_signed])
    assert block.validate(b) == block
    b.write_block(block)
    # vote
    vote = b.vote(block.id, b.get_last_voted_block().id, True)
    b.write_vote(vote)

    # TRANSFER
    tx_transfer = Transaction.transfer(tx_create.to_inputs(), [([b.me], 100)],
                                       asset_id=tx_create.id)
    tx_transfer_signed = tx_transfer.sign([b.me_private, user_sk])

    assert tx_transfer_signed.validate(b) == tx_transfer_signed
    assert len(tx_transfer_signed.outputs) == 1
    assert tx_transfer_signed.outputs[0].amount == 100
    assert len(tx_transfer_signed.inputs) == 2

    ffill_fid0 = tx_transfer_signed.inputs[0].fulfillment.to_dict()
    ffill_fid1 = tx_transfer_signed.inputs[1].fulfillment.to_dict()
    assert 'subfulfillments' not in ffill_fid0
    assert 'subfulfillments' in ffill_fid1
    assert len(ffill_fid1['subfulfillments']) == 2


# TRANSFER divisible asset
# Multiple inputs
# Mix: one input with a single owners_before, one input with multiple
#      owners_before
# Multiple outputs
# Mix: one output with a single owners_after, one output with multiple
#      owners_after
@pytest.mark.bdb
@pytest.mark.usefixtures('inputs')
def test_muiltiple_in_mix_own_multiple_out_mix_own_transfer(b, user_pk,
                                                            user_sk):
    from bigchaindb.models import Transaction

    # CREATE divisible asset
    tx_create = Transaction.create([b.me], [([user_pk], 50), ([user_pk, b.me], 50)])
    tx_create_signed = tx_create.sign([b.me_private])
    # create block
    block = b.create_block([tx_create_signed])
    assert block.validate(b) == block
    b.write_block(block)
    # vote
    vote = b.vote(block.id, b.get_last_voted_block().id, True)
    b.write_vote(vote)

    # TRANSFER
    tx_transfer = Transaction.transfer(tx_create.to_inputs(),
                                       [([b.me], 50), ([b.me, user_pk], 50)],
                                       asset_id=tx_create.id)
    tx_transfer_signed = tx_transfer.sign([b.me_private, user_sk])

    assert tx_transfer_signed.validate(b) == tx_transfer_signed
    assert len(tx_transfer_signed.outputs) == 2
    assert tx_transfer_signed.outputs[0].amount == 50
    assert tx_transfer_signed.outputs[1].amount == 50
    assert len(tx_transfer_signed.inputs) == 2

    cond_cid0 = tx_transfer_signed.outputs[0].to_dict()
    cond_cid1 = tx_transfer_signed.outputs[1].to_dict()
    assert 'subfulfillments' not in cond_cid0['condition']['details']
    assert 'subfulfillments' in cond_cid1['condition']['details']
    assert len(cond_cid1['condition']['details']['subfulfillments']) == 2

    ffill_fid0 = tx_transfer_signed.inputs[0].fulfillment.to_dict()
    ffill_fid1 = tx_transfer_signed.inputs[1].fulfillment.to_dict()
    assert 'subfulfillments' not in ffill_fid0
    assert 'subfulfillments' in ffill_fid1
    assert len(ffill_fid1['subfulfillments']) == 2


# TRANSFER divisible asset
# Multiple inputs from different transactions
# Single owners_before
# Single output
# Single owners_after
@pytest.mark.bdb
@pytest.mark.usefixtures('inputs')
def test_multiple_in_different_transactions(b, user_pk, user_sk):
    from bigchaindb.models import Transaction

    # CREATE divisible asset
    # `b` creates a divisible asset and assigns 50 shares to `b` and
    # 50 shares to `user_pk`
    tx_create = Transaction.create([b.me], [([user_pk], 50), ([b.me], 50)])
    tx_create_signed = tx_create.sign([b.me_private])
    # create block
    block = b.create_block([tx_create_signed])
    assert block.validate(b) == block
    b.write_block(block)
    # vote
    vote = b.vote(block.id, b.get_last_voted_block().id, True)
    b.write_vote(vote)

    # TRANSFER divisible asset
    # `b` transfers its 50 shares to `user_pk`
    # after this transaction `user_pk` will have a total of 100 shares
    # split across two different transactions
    tx_transfer1 = Transaction.transfer(tx_create.to_inputs([1]),
                                        [([user_pk], 50)],
                                        asset_id=tx_create.id)
    tx_transfer1_signed = tx_transfer1.sign([b.me_private])
    # create block
    block = b.create_block([tx_transfer1_signed])
    assert block.validate(b) == block
    b.write_block(block)
    # vote
    vote = b.vote(block.id, b.get_last_voted_block().id, True)
    b.write_vote(vote)

    # TRANSFER
    # `user_pk` combines two different transaction with 50 shares each and
    # transfers a total of 100 shares back to `b`
    tx_transfer2 = Transaction.transfer(tx_create.to_inputs([0]) +
                                        tx_transfer1.to_inputs([0]),
                                        [([b.me], 100)],
                                        asset_id=tx_create.id)
    tx_transfer2_signed = tx_transfer2.sign([user_sk])

    assert tx_transfer2_signed.validate(b) == tx_transfer2_signed
    assert len(tx_transfer2_signed.outputs) == 1
    assert tx_transfer2_signed.outputs[0].amount == 100
    assert len(tx_transfer2_signed.inputs) == 2

    fid0_input = tx_transfer2_signed.inputs[0].fulfills.txid
    fid1_input = tx_transfer2_signed.inputs[1].fulfills.txid
    assert fid0_input == tx_create.id
    assert fid1_input == tx_transfer1.id


# In a TRANSFER transaction of a divisible asset the amount being spent in the
# inputs needs to match the amount being sent in the outputs.
# In other words `amount_in_inputs - amount_in_outputs == 0`
@pytest.mark.bdb
@pytest.mark.usefixtures('inputs')
def test_amount_error_transfer(b, user_pk, user_sk):
    from bigchaindb.models import Transaction
    from bigchaindb.common.exceptions import AmountError

    # CREATE divisible asset
    tx_create = Transaction.create([b.me], [([user_pk], 100)])
    tx_create_signed = tx_create.sign([b.me_private])
    # create block
    block = b.create_block([tx_create_signed])
    assert block.validate(b) == block
    b.write_block(block)
    # vote
    vote = b.vote(block.id, b.get_last_voted_block().id, True)
    b.write_vote(vote)

    # TRANSFER
    # output amount less than input amount
    tx_transfer = Transaction.transfer(tx_create.to_inputs(), [([b.me], 50)],
                                       asset_id=tx_create.id)
    tx_transfer_signed = tx_transfer.sign([user_sk])
    with pytest.raises(AmountError):
        tx_transfer_signed.validate(b)

    # TRANSFER
    # output amount greater than input amount
    tx_transfer = Transaction.transfer(tx_create.to_inputs(), [([b.me], 101)],
                                       asset_id=tx_create.id)
    tx_transfer_signed = tx_transfer.sign([user_sk])
    with pytest.raises(AmountError):
        tx_transfer_signed.validate(b)


@pytest.mark.skip(reason='Figure out how to handle this case')
@pytest.mark.bdb
@pytest.mark.usefixtures('inputs')
def test_threshold_same_public_key(b, user_pk, user_sk):
    # If we try to fulfill a threshold condition where each subcondition has
    # the same key get_subcondition_from_vk will always return the first
    # subcondition. This means that only the 1st subfulfillment will be
    # generated
    # Creating threshold conditions with the same key does not make sense but
    # that does not mean that the code shouldn't work.

    from bigchaindb.models import Transaction

    # CREATE divisible asset
    tx_create = Transaction.create([b.me], [([user_pk, user_pk], 100)])
    tx_create_signed = tx_create.sign([b.me_private])
    # create block
    block = b.create_block([tx_create_signed])
    assert block.validate(b) == block
    b.write_block(block)
    # vote
    vote = b.vote(block.id, b.get_last_voted_block().id, True)
    b.write_vote(vote)

    # TRANSFER
    tx_transfer = Transaction.transfer(tx_create.to_inputs(), [([b.me], 100)],
                                       asset_id=tx_create.id)
    tx_transfer_signed = tx_transfer.sign([user_sk, user_sk])

    assert tx_transfer_signed.validate(b) == tx_transfer_signed


@pytest.mark.bdb
@pytest.mark.usefixtures('inputs')
def test_sum_amount(b, user_pk, user_sk):
    from bigchaindb.models import Transaction

    # CREATE divisible asset with 3 outputs with amount 1
    tx_create = Transaction.create([b.me], [([user_pk], 1), ([user_pk], 1), ([user_pk], 1)])
    tx_create_signed = tx_create.sign([b.me_private])
    # create block
    block = b.create_block([tx_create_signed])
    assert block.validate(b) == block
    b.write_block(block)
    # vote
    vote = b.vote(block.id, b.get_last_voted_block().id, True)
    b.write_vote(vote)

    # create a transfer transaction with one output and check if the amount
    # is 3
    tx_transfer = Transaction.transfer(tx_create.to_inputs(), [([b.me], 3)],
                                       asset_id=tx_create.id)
    tx_transfer_signed = tx_transfer.sign([user_sk])

    assert tx_transfer_signed.validate(b) == tx_transfer_signed
    assert len(tx_transfer_signed.outputs) == 1
    assert tx_transfer_signed.outputs[0].amount == 3


@pytest.mark.bdb
@pytest.mark.usefixtures('inputs')
def test_divide(b, user_pk, user_sk):
    from bigchaindb.models import Transaction

    # CREATE divisible asset with 1 output with amount 3
    tx_create = Transaction.create([b.me], [([user_pk], 3)])
    tx_create_signed = tx_create.sign([b.me_private])
    # create block
    block = b.create_block([tx_create_signed])
    assert block.validate(b) == block
    b.write_block(block)
    # vote
    vote = b.vote(block.id, b.get_last_voted_block().id, True)
    b.write_vote(vote)

    # create a transfer transaction with 3 outputs and check if the amount
    # of each output is 1
    tx_transfer = Transaction.transfer(tx_create.to_inputs(),
                                       [([b.me], 1), ([b.me], 1), ([b.me], 1)],
                                       asset_id=tx_create.id)
    tx_transfer_signed = tx_transfer.sign([user_sk])

    assert tx_transfer_signed.validate(b) == tx_transfer_signed
    assert len(tx_transfer_signed.outputs) == 3
    for output in tx_transfer_signed.outputs:
        assert output.amount == 1


# Check that negative inputs are caught when creating a TRANSFER transaction
@pytest.mark.bdb
@pytest.mark.usefixtures('inputs')
def test_non_positive_amounts_on_transfer(b, user_pk):
    from bigchaindb.models import Transaction
    from bigchaindb.common.exceptions import AmountError

    # CREATE divisible asset with 1 output with amount 3
    tx_create = Transaction.create([b.me], [([user_pk], 3)])
    tx_create_signed = tx_create.sign([b.me_private])
    # create block
    block = b.create_block([tx_create_signed])
    assert block.validate(b) == block
    b.write_block(block)
    # vote
    vote = b.vote(block.id, b.get_last_voted_block().id, True)
    b.write_vote(vote)

    with pytest.raises(AmountError):
        Transaction.transfer(tx_create.to_inputs(),
                             [([b.me], 4), ([b.me], -1)],
                             asset_id=tx_create.id)


# Check that negative inputs are caught when validating a TRANSFER transaction
@pytest.mark.bdb
@pytest.mark.usefixtures('inputs')
def test_non_positive_amounts_on_transfer_validate(b, user_pk, user_sk):
    from bigchaindb.models import Transaction
    from bigchaindb.common.exceptions import AmountError

    # CREATE divisible asset with 1 output with amount 3
    tx_create = Transaction.create([b.me], [([user_pk], 3)])
    tx_create_signed = tx_create.sign([b.me_private])
    # create block
    block = b.create_block([tx_create_signed])
    assert block.validate(b) == block
    b.write_block(block)
    # vote
    vote = b.vote(block.id, b.get_last_voted_block().id, True)
    b.write_vote(vote)

    # create a transfer transaction with 3 outputs and check if the amount
    # of each output is 1
    tx_transfer = Transaction.transfer(tx_create.to_inputs(),
                                       [([b.me], 4), ([b.me], 1)],
<<<<<<< HEAD
                                       asset=tx_create.asset)
    tx_transfer.outputs[1].amount = -1
=======
                                       asset_id=tx_create.id)
    tx_transfer.conditions[1].amount = -1
>>>>>>> 9319583a
    tx_transfer_signed = tx_transfer.sign([user_sk])

    with pytest.raises(AmountError):
        tx_transfer_signed.validate(b)


# Check that negative inputs are caught when creating a CREATE transaction
@pytest.mark.bdb
@pytest.mark.usefixtures('inputs')
def test_non_positive_amounts_on_create(b, user_pk):
    from bigchaindb.models import Transaction
    from bigchaindb.common.exceptions import AmountError

    # CREATE divisible asset with 1 output with amount 3
    with pytest.raises(AmountError):
        Transaction.create([b.me], [([user_pk], -3)])


# Check that negative inputs are caught when validating a CREATE transaction
@pytest.mark.bdb
@pytest.mark.usefixtures('inputs')
def test_non_positive_amounts_on_create_validate(b, user_pk):
    from bigchaindb.models import Transaction
    from bigchaindb.common.exceptions import AmountError

    # CREATE divisible asset with 1 output with amount 3
<<<<<<< HEAD
    asset = Asset(divisible=True)
    tx_create = Transaction.create([b.me], [([user_pk], 3)],
                                   asset=asset)
    tx_create.outputs[0].amount = -3
    with patch.object(Asset, 'validate_asset', return_value=None):
        tx_create_signed = tx_create.sign([b.me_private])
=======
    tx_create = Transaction.create([b.me], [([user_pk], 3)])
    tx_create.conditions[0].amount = -3
    tx_create_signed = tx_create.sign([b.me_private])
>>>>>>> 9319583a

    with pytest.raises(AmountError):
        tx_create_signed.validate(b)<|MERGE_RESOLUTION|>--- conflicted
+++ resolved
@@ -683,13 +683,8 @@
     # of each output is 1
     tx_transfer = Transaction.transfer(tx_create.to_inputs(),
                                        [([b.me], 4), ([b.me], 1)],
-<<<<<<< HEAD
-                                       asset=tx_create.asset)
+                                       asset_id=tx_create.id)
     tx_transfer.outputs[1].amount = -1
-=======
-                                       asset_id=tx_create.id)
-    tx_transfer.conditions[1].amount = -1
->>>>>>> 9319583a
     tx_transfer_signed = tx_transfer.sign([user_sk])
 
     with pytest.raises(AmountError):
@@ -716,18 +711,9 @@
     from bigchaindb.common.exceptions import AmountError
 
     # CREATE divisible asset with 1 output with amount 3
-<<<<<<< HEAD
-    asset = Asset(divisible=True)
-    tx_create = Transaction.create([b.me], [([user_pk], 3)],
-                                   asset=asset)
+    tx_create = Transaction.create([b.me], [([user_pk], 3)])
     tx_create.outputs[0].amount = -3
-    with patch.object(Asset, 'validate_asset', return_value=None):
-        tx_create_signed = tx_create.sign([b.me_private])
-=======
-    tx_create = Transaction.create([b.me], [([user_pk], 3)])
-    tx_create.conditions[0].amount = -3
-    tx_create_signed = tx_create.sign([b.me_private])
->>>>>>> 9319583a
+    tx_create_signed = tx_create.sign([b.me_private])
 
     with pytest.raises(AmountError):
         tx_create_signed.validate(b)